/*
 * Copyright (C) 2018 ScyllaDB
 */

/*
 * This file is part of Scylla.
 *
 * Scylla is free software: you can redistribute it and/or modify
 * it under the terms of the GNU Affero General Public License as published by
 * the Free Software Foundation, either version 3 of the License, or
 * (at your option) any later version.
 *
 * Scylla is distributed in the hope that it will be useful,
 * but WITHOUT ANY WARRANTY; without even the implied warranty of
 * MERCHANTABILITY or FITNESS FOR A PARTICULAR PURPOSE.  See the
 * GNU General Public License for more details.
 *
 * You should have received a copy of the GNU General Public License
 * along with Scylla.  If not, see <http://www.gnu.org/licenses/>.
 */

#include "database.hh"
#include "sstables/sstables.hh"
#include "sstables/sstables_manager.hh"
#include "service/priority_manager.hh"
#include "db/view/view_updating_consumer.hh"
#include "db/schema_tables.hh"
#include "cell_locking.hh"
#include "mutation_fragment.hh"
#include "mutation_partition.hh"
#include "utils/logalloc.hh"
#include "sstables/progress_monitor.hh"
#include "checked-file-impl.hh"
#include "view_info.hh"
#include "service/storage_service.hh"
#include "db/data_listeners.hh"
#include "memtable-sstable.hh"
#include "sstables/compaction_manager.hh"
#include "db/system_keyspace.hh"
#include "db/query_context.hh"
#include "query-result-writer.hh"
#include <boost/algorithm/cxx11/all_of.hpp>
#include <boost/algorithm/cxx11/any_of.hpp>
#include <boost/range/adaptor/transformed.hpp>
#include <boost/range/adaptor/map.hpp>

static logging::logger tlogger("table");
static seastar::metrics::label column_family_label("cf");
static seastar::metrics::label keyspace_label("ks");


using namespace std::chrono_literals;

sstables::sstable::version_types get_highest_supported_format();

// Stores ranges for all components of the same clustering key, index 0 referring to component
// range 0, and so on.
using ck_filter_clustering_key_components = std::vector<nonwrapping_range<bytes_view>>;
// Stores an entry for each clustering key range specified by the filter.
using ck_filter_clustering_key_ranges = std::vector<ck_filter_clustering_key_components>;

// Used to split a clustering key range into a range for each component.
// If a range in ck_filtering_all_ranges is composite, a range will be created
// for each component. If it's not composite, a single range is created.
// This split is needed to check for overlap in each component individually.
static ck_filter_clustering_key_ranges
ranges_for_clustering_key_filter(const schema_ptr& schema, const query::clustering_row_ranges& ck_filtering_all_ranges) {
    ck_filter_clustering_key_ranges ranges;

    for (auto& r : ck_filtering_all_ranges) {
        // this vector stores a range for each component of a key, only one if not composite.
        ck_filter_clustering_key_components composite_ranges;

        if (r.is_full()) {
            ranges.push_back({ nonwrapping_range<bytes_view>::make_open_ended_both_sides() });
            continue;
        }
        auto start = r.start() ? r.start()->value().components() : clustering_key_prefix::make_empty().components();
        auto end = r.end() ? r.end()->value().components() : clustering_key_prefix::make_empty().components();
        auto start_it = start.begin();
        auto end_it = end.begin();

        // This test is enough because equal bounds in nonwrapping_range are inclusive.
        auto is_singular = [&schema] (const auto& type_it, const bytes_view& b1, const bytes_view& b2) {
            if (type_it == schema->clustering_key_type()->types().end()) {
                throw std::runtime_error(format("clustering key filter passed more components than defined in schema of {}.{}",
                    schema->ks_name(), schema->cf_name()));
            }
            return (*type_it)->compare(b1, b2) == 0;
        };
        auto type_it = schema->clustering_key_type()->types().begin();
        composite_ranges.reserve(schema->clustering_key_size());

        // the rule is to ignore any component cn if another component ck (k < n) is not if the form [v, v].
        // If we have [v1, v1], [v2, v2], ... {vl3, vr3}, ....
        // then we generate [v1, v1], [v2, v2], ... {vl3, vr3}. Where {  = '(' or '[', etc.
        while (start_it != start.end() && end_it != end.end() && is_singular(type_it++, *start_it, *end_it)) {
            composite_ranges.push_back(nonwrapping_range<bytes_view>({{ std::move(*start_it++), true }},
                {{ std::move(*end_it++), true }}));
        }
        // handle a single non-singular tail element, if present
        if (start_it != start.end() && end_it != end.end()) {
            composite_ranges.push_back(nonwrapping_range<bytes_view>({{ std::move(*start_it), r.start()->is_inclusive() }},
                {{ std::move(*end_it), r.end()->is_inclusive() }}));
        } else if (start_it != start.end()) {
            composite_ranges.push_back(nonwrapping_range<bytes_view>({{ std::move(*start_it), r.start()->is_inclusive() }}, {}));
        } else if (end_it != end.end()) {
            composite_ranges.push_back(nonwrapping_range<bytes_view>({}, {{ std::move(*end_it), r.end()->is_inclusive() }}));
        }

        ranges.push_back(std::move(composite_ranges));
    }
    return ranges;
}

// Return true if this sstable possibly stores clustering row(s) specified by ranges.
static inline bool
contains_rows(const sstables::sstable& sst, const schema_ptr& schema, const ck_filter_clustering_key_ranges& ranges) {
    auto& clustering_key_types = schema->clustering_key_type()->types();
    auto& clustering_components_ranges = sst.clustering_components_ranges();

    if (!schema->clustering_key_size() || clustering_components_ranges.empty()) {
        return true;
    }
    return boost::algorithm::any_of(ranges, [&] (const ck_filter_clustering_key_components& range) {
        auto s = std::min(range.size(), clustering_components_ranges.size());
        return boost::algorithm::all_of(boost::irange<unsigned>(0, s), [&] (unsigned i) {
            auto& type = clustering_key_types[i];
            return range[i].is_full() || range[i].overlaps(clustering_components_ranges[i], type->as_tri_comparator());
        });
    });
}

// Filter out sstables for reader using bloom filter and sstable metadata that keeps track
// of a range for each clustering component.
static std::vector<sstables::shared_sstable>
filter_sstable_for_reader(std::vector<sstables::shared_sstable>&& sstables, column_family& cf, const schema_ptr& schema,
        const dht::partition_range& pr, const sstables::key& key, const query::partition_slice& slice) {
    const dht::ring_position& pr_key = pr.start()->value();
    auto sstable_has_not_key = [&, cmp = dht::ring_position_comparator(*schema)] (const sstables::shared_sstable& sst) {
        return cmp(pr_key, sst->get_first_decorated_key()) < 0 ||
               cmp(pr_key, sst->get_last_decorated_key()) > 0 ||
               !sst->filter_has_key(key);
    };
    sstables.erase(boost::remove_if(sstables, sstable_has_not_key), sstables.end());

    // FIXME: Workaround for https://github.com/scylladb/scylla/issues/3552
    // and https://github.com/scylladb/scylla/issues/3553
    const bool filtering_broken = true;

    // no clustering filtering is applied if schema defines no clustering key or
    // compaction strategy thinks it will not benefit from such an optimization.
    if (filtering_broken || !schema->clustering_key_size() || !cf.get_compaction_strategy().use_clustering_key_filter()) {
         return sstables;
    }
    ::cf_stats* stats = cf.cf_stats();
    stats->clustering_filter_count++;
    stats->sstables_checked_by_clustering_filter += sstables.size();

    auto ck_filtering_all_ranges = slice.get_all_ranges();
    // fast path to include all sstables if only one full range was specified.
    // For example, this happens if query only specifies a partition key.
    if (ck_filtering_all_ranges.size() == 1 && ck_filtering_all_ranges[0].is_full()) {
        stats->clustering_filter_fast_path_count++;
        stats->surviving_sstables_after_clustering_filter += sstables.size();
        return sstables;
    }
    auto ranges = ranges_for_clustering_key_filter(schema, ck_filtering_all_ranges);
    if (ranges.empty()) {
        return {};
    }

    int64_t min_timestamp = std::numeric_limits<int64_t>::max();
    auto sstable_has_clustering_key = [&min_timestamp, &schema, &ranges] (const sstables::shared_sstable& sst) {
        if (!contains_rows(*sst, schema, ranges)) {
            return false; // ordered after sstables that contain clustering rows.
        } else {
            min_timestamp = std::min(min_timestamp, sst->get_stats_metadata().min_timestamp);
            return true;
        }
    };
    auto sstable_has_relevant_tombstone = [&min_timestamp] (const sstables::shared_sstable& sst) {
        const auto& stats = sst->get_stats_metadata();
        // re-add sstable as candidate if it contains a tombstone that may cover a row in an included sstable.
        return (stats.max_timestamp > min_timestamp && stats.estimated_tombstone_drop_time.bin.size());
    };
    auto skipped = std::partition(sstables.begin(), sstables.end(), sstable_has_clustering_key);
    auto actually_skipped = std::partition(skipped, sstables.end(), sstable_has_relevant_tombstone);
    sstables.erase(actually_skipped, sstables.end());
    stats->surviving_sstables_after_clustering_filter += sstables.size();

    return sstables;
}

// Incremental selector implementation for combined_mutation_reader that
// selects readers on-demand as the read progresses through the token
// range.
class incremental_reader_selector : public reader_selector {
    const dht::partition_range* _pr;
    lw_shared_ptr<sstables::sstable_set> _sstables;
    tracing::trace_state_ptr _trace_state;
    std::optional<sstables::sstable_set::incremental_selector> _selector;
    std::unordered_set<int64_t> _read_sstable_gens;
    sstable_reader_factory_type _fn;

    flat_mutation_reader create_reader(sstables::shared_sstable sst) {
        tracing::trace(_trace_state, "Reading partition range {} from sstable {}", *_pr, seastar::value_of([&sst] { return sst->get_filename(); }));
        return _fn(sst, *_pr);
    }

public:
    explicit incremental_reader_selector(schema_ptr s,
            lw_shared_ptr<sstables::sstable_set> sstables,
            const dht::partition_range& pr,
            tracing::trace_state_ptr trace_state,
            sstable_reader_factory_type fn)
        : reader_selector(s, pr.start() ? pr.start()->value() : dht::ring_position_view::min())
        , _pr(&pr)
        , _sstables(std::move(sstables))
        , _trace_state(std::move(trace_state))
        , _selector(_sstables->make_incremental_selector())
        , _fn(std::move(fn)) {

        tlogger.trace("incremental_reader_selector {}: created for range: {} with {} sstables",
                this,
                *_pr,
                _sstables->all()->size());
    }

    incremental_reader_selector(const incremental_reader_selector&) = delete;
    incremental_reader_selector& operator=(const incremental_reader_selector&) = delete;

    incremental_reader_selector(incremental_reader_selector&&) = delete;
    incremental_reader_selector& operator=(incremental_reader_selector&&) = delete;

    virtual std::vector<flat_mutation_reader> create_new_readers(const std::optional<dht::ring_position_view>& pos) override {
        tlogger.trace("incremental_reader_selector {}: {}({})", this, __FUNCTION__, seastar::lazy_deref(pos));

        auto readers = std::vector<flat_mutation_reader>();

        do {
            auto selection = _selector->select(_selector_position);
            _selector_position = selection.next_position;

            tlogger.trace("incremental_reader_selector {}: {} sstables to consider, advancing selector to {}", this, selection.sstables.size(),
                    _selector_position);

            readers = boost::copy_range<std::vector<flat_mutation_reader>>(selection.sstables
                    | boost::adaptors::filtered([this] (auto& sst) { return _read_sstable_gens.emplace(sst->generation()).second; })
                    | boost::adaptors::transformed([this] (auto& sst) { return this->create_reader(sst); }));
        } while (!_selector_position.is_max() && readers.empty() && (!pos || dht::ring_position_tri_compare(*_s, *pos, _selector_position) >= 0));

        tlogger.trace("incremental_reader_selector {}: created {} new readers", this, readers.size());

        // prevents sstable_set::incremental_selector::_current_sstables from holding reference to
        // sstables when done selecting.
        if (_selector_position.is_max()) {
            _selector.reset();
        }

        return readers;
    }

    virtual std::vector<flat_mutation_reader> fast_forward_to(const dht::partition_range& pr, db::timeout_clock::time_point timeout) override {
        _pr = &pr;

        auto pos = dht::ring_position_view::for_range_start(*_pr);
        if (dht::ring_position_tri_compare(*_s, pos, _selector_position) >= 0) {
            return create_new_readers(pos);
        }

        return {};
    }
};

static flat_mutation_reader
create_single_key_sstable_reader(column_family* cf,
                                 schema_ptr schema,
                                 reader_permit permit,
                                 lw_shared_ptr<sstables::sstable_set> sstables,
                                 utils::estimated_histogram& sstable_histogram,
                                 const dht::partition_range& pr, // must be singular
                                 const query::partition_slice& slice,
                                 const io_priority_class& pc,
                                 tracing::trace_state_ptr trace_state,
                                 streamed_mutation::forwarding fwd,
                                 mutation_reader::forwarding fwd_mr)
{
    auto key = sstables::key::from_partition_key(*schema, *pr.start()->value().key());
    auto readers = boost::copy_range<std::vector<flat_mutation_reader>>(
        filter_sstable_for_reader(sstables->select(pr), *cf, schema, pr, key, slice)
        | boost::adaptors::transformed([&] (const sstables::shared_sstable& sstable) {
            tracing::trace(trace_state, "Reading key {} from sstable {}", pr, seastar::value_of([&sstable] { return sstable->get_filename(); }));
            return sstable->read_row_flat(schema, permit, pr.start()->value(), slice, pc, trace_state, fwd);
        })
    );
    if (readers.empty()) {
        return make_empty_flat_reader(schema);
    }
    sstable_histogram.add(readers.size());
    return make_combined_reader(schema, std::move(readers), fwd, fwd_mr);
}

flat_mutation_reader make_range_sstable_reader(schema_ptr s,
        reader_permit permit,
        lw_shared_ptr<sstables::sstable_set> sstables,
        const dht::partition_range& pr,
        const query::partition_slice& slice,
        const io_priority_class& pc,
        tracing::trace_state_ptr trace_state,
        streamed_mutation::forwarding fwd,
        mutation_reader::forwarding fwd_mr,
        sstables::read_monitor_generator& monitor_generator)
{
    auto reader_factory_fn = [s, permit, &slice, &pc, trace_state, fwd, fwd_mr, &monitor_generator]
            (sstables::shared_sstable& sst, const dht::partition_range& pr) mutable {
        return sst->read_range_rows_flat(s, permit, pr, slice, pc, trace_state, fwd, fwd_mr, monitor_generator(sst));
    };
    return make_combined_reader(s, std::make_unique<incremental_reader_selector>(s,
                    std::move(sstables),
                    pr,
                    std::move(trace_state),
                    std::move(reader_factory_fn)),
            fwd,
            fwd_mr);
}

flat_mutation_reader
table::make_sstable_reader(schema_ptr s,
                                   lw_shared_ptr<sstables::sstable_set> sstables,
                                   const dht::partition_range& pr,
                                   const query::partition_slice& slice,
                                   const io_priority_class& pc,
                                   tracing::trace_state_ptr trace_state,
                                   streamed_mutation::forwarding fwd,
                                   mutation_reader::forwarding fwd_mr) const {
    auto* semaphore = service::get_local_streaming_read_priority().id() == pc.id()
        ? _config.streaming_read_concurrency_semaphore
        : _config.read_concurrency_semaphore;

    // CAVEAT: if make_sstable_reader() is called on a single partition
    // we want to optimize and read exactly this partition. As a
    // consequence, fast_forward_to() will *NOT* work on the result,
    // regardless of what the fwd_mr parameter says.
    auto ms = [&] () -> mutation_source {
        if (pr.is_singular() && pr.start()->value().has_key()) {
            const dht::ring_position& pos = pr.start()->value();
            if (dht::shard_of(*s, pos.token()) != engine().cpu_id()) {
                return mutation_source([] (
                        schema_ptr s,
                        reader_permit permit,
                        const dht::partition_range& pr,
                        const query::partition_slice& slice,
                        const io_priority_class& pc,
                        tracing::trace_state_ptr trace_state,
                        streamed_mutation::forwarding fwd,
                        mutation_reader::forwarding fwd_mr) {
                    return make_empty_flat_reader(s); // range doesn't belong to this shard
                });
            }

            return mutation_source([semaphore, this, sstables=std::move(sstables)] (
                    schema_ptr s,
                    reader_permit permit,
                    const dht::partition_range& pr,
                    const query::partition_slice& slice,
                    const io_priority_class& pc,
                    tracing::trace_state_ptr trace_state,
                    streamed_mutation::forwarding fwd,
                    mutation_reader::forwarding fwd_mr) {
                return create_single_key_sstable_reader(const_cast<column_family*>(this), std::move(s), std::move(permit), std::move(sstables),
                        _stats.estimated_sstable_per_read, pr, slice, pc, std::move(trace_state), fwd, fwd_mr);
            });
        } else {
            return mutation_source([semaphore, sstables=std::move(sstables)] (
                    schema_ptr s,
                    reader_permit permit,
                    const dht::partition_range& pr,
                    const query::partition_slice& slice,
                    const io_priority_class& pc,
                    tracing::trace_state_ptr trace_state,
                    streamed_mutation::forwarding fwd,
                    mutation_reader::forwarding fwd_mr) {
                return make_local_shard_sstable_reader(std::move(s), std::move(permit), std::move(sstables), pr, slice, pc,
                        std::move(trace_state), fwd, fwd_mr);
            });
        }
    }();

    if (semaphore) {
        return make_restricted_flat_reader(*semaphore, std::move(ms), std::move(s), pr, slice, pc, std::move(trace_state), fwd, fwd_mr);
    } else {
        return ms.make_reader(std::move(s), no_reader_permit(), pr, slice, pc, std::move(trace_state), fwd, fwd_mr);
    }
}

// Exposed for testing, not performance critical.
future<table::const_mutation_partition_ptr>
table::find_partition(schema_ptr s, const dht::decorated_key& key) const {
    return do_with(dht::partition_range::make_singular(key), [s = std::move(s), this] (auto& range) {
        return do_with(this->make_reader(s, range), [s] (flat_mutation_reader& reader) {
            return read_mutation_from_flat_mutation_reader(reader, db::no_timeout).then([] (mutation_opt&& mo) -> std::unique_ptr<const mutation_partition> {
                if (!mo) {
                    return {};
                }
                return std::make_unique<const mutation_partition>(std::move(mo->partition()));
            });
        });
    });
}

future<table::const_mutation_partition_ptr>
table::find_partition_slow(schema_ptr s, const partition_key& key) const {
    return find_partition(s, dht::decorate_key(*s, key));
}

future<table::const_row_ptr>
table::find_row(schema_ptr s, const dht::decorated_key& partition_key, clustering_key clustering_key) const {
    return find_partition(s, partition_key).then([clustering_key = std::move(clustering_key), s] (const_mutation_partition_ptr p) {
        if (!p) {
            return make_ready_future<const_row_ptr>();
        }
        auto r = p->find_row(*s, clustering_key);
        if (r) {
            // FIXME: remove copy if only one data source
            return make_ready_future<const_row_ptr>(std::make_unique<row>(*s, column_kind::regular_column, *r));
        } else {
            return make_ready_future<const_row_ptr>();
        }
    });
}

flat_mutation_reader
table::make_reader(schema_ptr s,
                           const dht::partition_range& range,
                           const query::partition_slice& slice,
                           const io_priority_class& pc,
                           tracing::trace_state_ptr trace_state,
                           streamed_mutation::forwarding fwd,
                           mutation_reader::forwarding fwd_mr) const {
    if (_virtual_reader) {
        return (*_virtual_reader).make_reader(s, no_reader_permit(), range, slice, pc, trace_state, fwd, fwd_mr);
    }

    std::vector<flat_mutation_reader> readers;
    readers.reserve(_memtables->size() + 1);

    // We're assuming that cache and memtables are both read atomically
    // for single-key queries, so we don't need to special case memtable
    // undergoing a move to cache. At any given point in time between
    // deferring points the sum of data in memtable and cache is coherent. If
    // single-key queries for each data source were performed across deferring
    // points, it would be possible that partitions which are ahead of the
    // memtable cursor would be placed behind the cache cursor, resulting in
    // those partitions being missing in the combined reader.
    //
    // We need to handle this in range queries though, as they are always
    // deferring. scanning_reader from memtable.cc is falling back to reading
    // the sstable when memtable is flushed. After memtable is moved to cache,
    // new readers will no longer use the old memtable, but until then
    // performance may suffer. We should fix this when we add support for
    // range queries in cache, so that scans can always be satisfied form
    // memtable and cache only, as long as data is not evicted.
    //
    // https://github.com/scylladb/scylla/issues/309
    // https://github.com/scylladb/scylla/issues/185

    for (auto&& mt : *_memtables) {
        readers.emplace_back(mt->make_flat_reader(s, range, slice, pc, trace_state, fwd, fwd_mr));
    }

    if (_config.enable_cache && !slice.options.contains(query::partition_slice::option::bypass_cache)) {
        readers.emplace_back(_cache.make_reader(s, range, slice, pc, std::move(trace_state), fwd, fwd_mr));
    } else {
        readers.emplace_back(make_sstable_reader(s, _sstables, range, slice, pc, std::move(trace_state), fwd, fwd_mr));
    }

    auto comb_reader = make_combined_reader(s, std::move(readers), fwd, fwd_mr);
    if (_config.data_listeners && !_config.data_listeners->empty()) {
        return _config.data_listeners->on_read(s, range, slice, std::move(comb_reader));
    } else {
        return comb_reader;
    }
}

sstables::shared_sstable table::make_streaming_sstable_for_write(std::optional<sstring> subdir) {
    sstring dir = _config.datadir;
    if (subdir) {
        dir += "/" + *subdir;
    }
    auto newtab = make_sstable(dir);
    tlogger.debug("Created sstable for streaming: ks={}, cf={}, dir={}", schema()->ks_name(), schema()->cf_name(), dir);
    return newtab;
}

flat_mutation_reader
table::make_streaming_reader(schema_ptr s,
                           const dht::partition_range_vector& ranges) const {
    auto& slice = s->full_slice();
    auto& pc = service::get_local_streaming_read_priority();

    auto source = mutation_source([this] (schema_ptr s, reader_permit, const dht::partition_range& range, const query::partition_slice& slice,
                                      const io_priority_class& pc, tracing::trace_state_ptr trace_state, streamed_mutation::forwarding fwd, mutation_reader::forwarding fwd_mr) {
        std::vector<flat_mutation_reader> readers;
        readers.reserve(_memtables->size() + 1);
        for (auto&& mt : *_memtables) {
            readers.emplace_back(mt->make_flat_reader(s, range, slice, pc, trace_state, fwd, fwd_mr));
        }
        readers.emplace_back(make_sstable_reader(s, _sstables, range, slice, pc, std::move(trace_state), fwd, fwd_mr));
        return make_combined_reader(s, std::move(readers), fwd, fwd_mr);
    });

    return make_flat_multi_range_reader(s, std::move(source), ranges, slice, pc, nullptr, mutation_reader::forwarding::no);
}

flat_mutation_reader table::make_streaming_reader(schema_ptr schema, const dht::partition_range& range,
        const query::partition_slice& slice, mutation_reader::forwarding fwd_mr) const {
    const auto& pc = service::get_local_streaming_read_priority();
    auto trace_state = tracing::trace_state_ptr();
    const auto fwd = streamed_mutation::forwarding::no;

    std::vector<flat_mutation_reader> readers;
    readers.reserve(_memtables->size() + 1);
    for (auto&& mt : *_memtables) {
        readers.emplace_back(mt->make_flat_reader(schema, range, slice, pc, trace_state, fwd, fwd_mr));
    }
    readers.emplace_back(make_sstable_reader(schema, _sstables, range, slice, pc, std::move(trace_state), fwd, fwd_mr));
    return make_combined_reader(std::move(schema), std::move(readers), fwd, fwd_mr);
}

future<std::vector<locked_cell>> table::lock_counter_cells(const mutation& m, db::timeout_clock::time_point timeout) {
    assert(m.schema() == _counter_cell_locks->schema());
    return _counter_cell_locks->lock_cells(m.decorated_key(), partition_cells_range(m.partition()), timeout);
}

// Not performance critical. Currently used for testing only.
future<bool>
table::for_all_partitions_slow(schema_ptr s, std::function<bool (const dht::decorated_key&, const mutation_partition&)> func) const {
    struct iteration_state {
        flat_mutation_reader reader;
        std::function<bool (const dht::decorated_key&, const mutation_partition&)> func;
        bool ok = true;
        bool empty = false;
    public:
        bool done() const { return !ok || empty; }
        iteration_state(schema_ptr s, const column_family& cf, std::function<bool (const dht::decorated_key&, const mutation_partition&)>&& func)
            : reader(cf.make_reader(std::move(s)))
            , func(std::move(func))
        { }
    };

    return do_with(iteration_state(std::move(s), *this, std::move(func)), [] (iteration_state& is) {
        return do_until([&is] { return is.done(); }, [&is] {
            return read_mutation_from_flat_mutation_reader(is.reader, db::no_timeout).then([&is](mutation_opt&& mo) {
                if (!mo) {
                    is.empty = true;
                } else {
                    is.ok = is.func(mo->decorated_key(), mo->partition());
                }
            });
        }).then([&is] {
            return is.ok;
        });
    });
}

static bool belongs_to_current_shard(const std::vector<shard_id>& shards) {
    return boost::find(shards, engine().cpu_id()) != shards.end();
}

static bool belongs_to_other_shard(const std::vector<shard_id>& shards) {
    return shards.size() != size_t(belongs_to_current_shard(shards));
}

flat_mutation_reader make_local_shard_sstable_reader(schema_ptr s,
        reader_permit permit,
        lw_shared_ptr<sstables::sstable_set> sstables,
        const dht::partition_range& pr,
        const query::partition_slice& slice,
        const io_priority_class& pc,
        tracing::trace_state_ptr trace_state,
        streamed_mutation::forwarding fwd,
        mutation_reader::forwarding fwd_mr,
        sstables::read_monitor_generator& monitor_generator)
{
    auto reader_factory_fn = [s, permit, &slice, &pc, trace_state, fwd, fwd_mr, &monitor_generator]
            (sstables::shared_sstable& sst, const dht::partition_range& pr) mutable {
        flat_mutation_reader reader = sst->read_range_rows_flat(s, permit, pr, slice, pc,
                trace_state, fwd, fwd_mr, monitor_generator(sst));
        if (sst->is_shared()) {
            auto filter = [&s = *s](const dht::decorated_key& dk) -> bool {
                return dht::shard_of(s, dk.token()) == engine().cpu_id();
            };
            reader = make_filtering_reader(std::move(reader), std::move(filter));
        }
        return reader;
    };
    return make_combined_reader(s, std::make_unique<incremental_reader_selector>(s,
                    std::move(sstables),
                    pr,
                    std::move(trace_state),
                    std::move(reader_factory_fn)),
            fwd,
            fwd_mr);
}

sstables::shared_sstable table::make_sstable(sstring dir, int64_t generation, sstables::sstable_version_types v, sstables::sstable_format_types f,
        io_error_handler_gen error_handler_gen) {
    return get_sstables_manager().make_sstable(_schema, dir, generation, v, f, gc_clock::now(), error_handler_gen);
}

sstables::shared_sstable table::make_sstable(sstring dir, int64_t generation,
        sstables::sstable_version_types v, sstables::sstable_format_types f) {
    return get_sstables_manager().make_sstable(_schema, dir, generation, v, f);
}

sstables::shared_sstable table::make_sstable(sstring dir) {
    return make_sstable(dir, calculate_generation_for_new_table(),
                        get_highest_supported_format(), sstables::sstable::format_types::big);
}

sstables::shared_sstable table::make_sstable() {
    return make_sstable(_config.datadir);
}

future<sstables::shared_sstable>
table::open_sstable(sstables::foreign_sstable_open_info info, sstring dir, int64_t generation,
        sstables::sstable::version_types v, sstables::sstable::format_types f) {
    auto sst = make_sstable(dir, generation, v, f);
    if (!belongs_to_current_shard(info.owners)) {
        tlogger.debug("sstable {} not relevant for this shard, ignoring", sst->get_filename());
        return make_ready_future<sstables::shared_sstable>();
    }
    if (!belongs_to_other_shard(info.owners)) {
        sst->set_unshared();
    }
    return sst->load(std::move(info)).then([this, sst] () mutable {
        if (schema()->is_counter() && !sst->has_scylla_component()) {
            auto error = "Reading non-Scylla SSTables containing counters is not supported.";
            if (_config.enable_dangerous_direct_import_of_cassandra_counters) {
                tlogger.info("{} But trying to continue on user's request", error);
            } else {
                auto e = std::runtime_error(fmt::format(FMT_STRING("{} Use sstableloader instead"), error));
                return make_exception_future<sstables::shared_sstable>(std::move(e));
            }
        }
        return make_ready_future<sstables::shared_sstable>(std::move(sst));
    });
}

void table::load_sstable(sstables::shared_sstable& sst, bool reset_level) {
    auto& shards = sst->get_shards_for_this_sstable();
    if (belongs_to_other_shard(shards)) {
        // If we're here, this sstable is shared by this and other
        // shard(s). Shared sstables cannot be deleted until all
        // shards compacted them, so to reduce disk space usage we
        // want to start splitting them now.
        // However, we need to delay this compaction until we read all
        // the sstables belonging to this CF, because we need all of
        // them to know which tombstones we can drop, and what
        // generation number is free.
        _sstables_need_rewrite.emplace(sst->generation(), sst);
    }
    if (reset_level) {
        // When loading a migrated sstable, set level to 0 because
        // it may overlap with existing tables in levels > 0.
        // This step is optional, because even if we didn't do this
        // scylla would detect the overlap, and bring back some of
        // the sstables to level 0.
        sst->set_sstable_level(0);
    }
    add_sstable(sst, std::move(shards));
}

void table::update_stats_for_new_sstable(uint64_t disk_space_used_by_sstable, const std::vector<unsigned>& shards_for_the_sstable) noexcept {
    assert(!shards_for_the_sstable.empty());
    if (*boost::min_element(shards_for_the_sstable) == engine().cpu_id()) {
        _stats.live_disk_space_used += disk_space_used_by_sstable;
        _stats.total_disk_space_used += disk_space_used_by_sstable;
        _stats.live_sstable_count++;
    }
}

inline void table::add_sstable_to_backlog_tracker(compaction_backlog_tracker& tracker, sstables::shared_sstable sstable) {
    // Don't add sstables that belong to more than one shard to the table's backlog tracker
    // given that such sstables are supposed to be tracked only by resharding's own tracker.
    if (!sstable->is_shared()) {
        tracker.add_sstable(sstable);
    }
}

void table::add_sstable(sstables::shared_sstable sstable, const std::vector<unsigned>& shards_for_the_sstable) {
    // allow in-progress reads to continue using old list
    auto new_sstables = make_lw_shared(*_sstables);
    new_sstables->insert(sstable);
    _sstables = std::move(new_sstables);
    update_stats_for_new_sstable(sstable->bytes_on_disk(), shards_for_the_sstable);
    if (sstable->requires_view_building()) {
        _sstables_staging.emplace(sstable->generation(), sstable);
    } else {
        add_sstable_to_backlog_tracker(_compaction_strategy.get_backlog_tracker(), sstable);
    }
}

future<>
table::add_sstable_and_update_cache(sstables::shared_sstable sst) {
    return get_row_cache().invalidate([this, sst] () noexcept {
        // FIXME: this is not really noexcept, but we need to provide strong exception guarantees.
        // atomically load all opened sstables into column family.
        add_sstable(sst, {engine().cpu_id()});
        trigger_compaction();
    }, dht::partition_range::make({sst->get_first_decorated_key(), true}, {sst->get_last_decorated_key(), true}));
}

future<>
table::update_cache(lw_shared_ptr<memtable> m, sstables::shared_sstable sst) {
    auto adder = [this, m, sst] {
        auto newtab_ms = sst->as_mutation_source();
        add_sstable(sst, {engine().cpu_id()});
        m->mark_flushed(std::move(newtab_ms));
        try_trigger_compaction();
    };
    if (_config.enable_cache) {
        return _cache.update(adder, *m);
    } else {
        adder();
        return m->clear_gently();
    }
}

// Handles permit management only, used for situations where we don't want to inform
// the compaction manager about backlogs (i.e., tests)
class permit_monitor : public sstables::write_monitor {
    sstable_write_permit _permit;
public:
    permit_monitor(sstable_write_permit&& permit)
            : _permit(std::move(permit)) {
    }

    virtual void on_write_started(const sstables::writer_offset_tracker& t) override { }
    virtual void on_data_write_completed() override {
        // We need to start a flush before the current one finishes, otherwise
        // we'll have a period without significant disk activity when the current
        // SSTable is being sealed, the caches are being updated, etc. To do that,
        // we ensure the permit doesn't outlive this continuation.
        _permit = sstable_write_permit::unconditional();
    }
    virtual void on_write_completed() override { }
    virtual void on_flush_completed() override { }
};

// Handles all tasks related to sstable writing: permit management, compaction backlog updates, etc
class database_sstable_write_monitor : public permit_monitor, public backlog_write_progress_manager {
    sstables::shared_sstable _sst;
    compaction_manager& _compaction_manager;
    sstables::compaction_strategy& _compaction_strategy;
    const sstables::writer_offset_tracker* _tracker = nullptr;
    uint64_t _progress_seen = 0;
    api::timestamp_type _maximum_timestamp;
public:
    database_sstable_write_monitor(sstable_write_permit&& permit, sstables::shared_sstable sst, compaction_manager& manager,
                                   sstables::compaction_strategy& strategy, api::timestamp_type max_timestamp)
            : permit_monitor(std::move(permit))
            , _sst(std::move(sst))
            , _compaction_manager(manager)
            , _compaction_strategy(strategy)
            , _maximum_timestamp(max_timestamp)
    {}

    virtual void on_write_started(const sstables::writer_offset_tracker& t) override {
        _tracker = &t;
        _compaction_strategy.get_backlog_tracker().register_partially_written_sstable(_sst, *this);
    }

    virtual void on_data_write_completed() override {
        permit_monitor::on_data_write_completed();
        _progress_seen = _tracker->offset;
        _tracker = nullptr;
    }

    void write_failed() {
        _compaction_strategy.get_backlog_tracker().revert_charges(_sst);
    }

    virtual uint64_t written() const override {
        if (_tracker) {
            return _tracker->offset;
        }
        return _progress_seen;
    }

    api::timestamp_type maximum_timestamp() const override {
        return _maximum_timestamp;
    }

    unsigned level() const override {
        return 0;
    }
};

future<>
table::seal_active_streaming_memtable_immediate(flush_permit&& permit) {
  return with_scheduling_group(_config.streaming_scheduling_group, [this, permit = std::move(permit)] () mutable {
    auto old = _streaming_memtables->back();
    if (old->empty()) {
        return make_ready_future<>();
    }
    _streaming_memtables->add_memtable();
    _streaming_memtables->erase(old);

    tlogger.debug("Sealing streaming memtable of {}.{}, partitions: {}, occupancy: {}", _schema->ks_name(), _schema->cf_name(), old->partition_count(), old->occupancy());

    auto guard = _streaming_flush_phaser.start();
    return with_gate(_streaming_flush_gate, [this, old, permit = std::move(permit)] () mutable {
        return with_lock(_sstables_lock.for_read(), [this, old, permit = std::move(permit)] () mutable {
            auto newtab = make_sstable();

            newtab->set_unshared();

            tlogger.debug("Flushing to {}", newtab->get_filename());

            // This is somewhat similar to the main memtable flush, but with important differences.
            //
            // The first difference, is that we don't keep aggregate collectd statistics about this one.
            // If we ever need to, we'll keep them separate statistics, but we don't want to polute the
            // main stats about memtables with streaming memtables.
            //
            // Lastly, we don't have any commitlog RP to update, and we don't need to deal manipulate the
            // memtable list, since this memtable was not available for reading up until this point.
            auto fp = permit.release_sstable_write_permit();
            database_sstable_write_monitor monitor(std::move(fp), newtab, _compaction_manager, _compaction_strategy, old->get_max_timestamp());
            return do_with(std::move(monitor), [this, newtab, old, permit = std::move(permit)] (auto& monitor) mutable {
                auto&& priority = service::get_local_streaming_write_priority();
                return write_memtable_to_sstable(*old, newtab, monitor, incremental_backups_enabled(), priority, false).then([this, newtab, old] {
                    return newtab->open_data();
                }).then([this, old, newtab] () {
                    return with_scheduling_group(_config.memtable_to_cache_scheduling_group, [this, newtab, old] {
                      auto adder = [this, newtab] {
                          add_sstable(newtab, {engine().cpu_id()});
                          try_trigger_compaction();
                          tlogger.debug("Flushing to {} done", newtab->get_filename());
                      };
                      if (_config.enable_cache) {
                        return _cache.update_invalidating(adder, *old);
                      } else {
                        adder();
                        return old->clear_gently();
                      }
                    });
                }).handle_exception([old, permit = std::move(permit), &monitor, newtab] (auto ep) {
                    monitor.write_failed();
                    newtab->mark_for_deletion();
                    tlogger.error("failed to write streamed sstable: {}", ep);
                    return make_exception_future<>(ep);
                });
            });
            // We will also not have any retry logic. If we fail here, we'll fail the streaming and let
            // the upper layers know. They can then apply any logic they want here.
        });
    }).finally([guard = std::move(guard)] { });
  });
}

future<> table::seal_active_streaming_memtable_big(streaming_memtable_big& smb, flush_permit&& permit) {
  return with_scheduling_group(_config.streaming_scheduling_group, [this, &smb, permit = std::move(permit)] () mutable {
    auto old = smb.memtables->back();
    if (old->empty()) {
        return make_ready_future<>();
    }
    smb.memtables->add_memtable();
    smb.memtables->erase(old);
    return with_gate(_streaming_flush_gate, [this, old, &smb, permit = std::move(permit)] () mutable {
        return with_gate(smb.flush_in_progress, [this, old, &smb, permit = std::move(permit)] () mutable {
            return with_lock(_sstables_lock.for_read(), [this, old, &smb, permit = std::move(permit)] () mutable {
                auto newtab = make_sstable();

                newtab->set_unshared();

                auto fp = permit.release_sstable_write_permit();
                auto monitor = std::make_unique<database_sstable_write_monitor>(std::move(fp), newtab, _compaction_manager, _compaction_strategy, old->get_max_timestamp());
                auto&& priority = service::get_local_streaming_write_priority();
                auto fut = write_memtable_to_sstable(*old, newtab, *monitor, incremental_backups_enabled(), priority, true);
                return fut.then_wrapped([this, newtab, old, &smb, permit = std::move(permit), monitor = std::move(monitor)] (future<> f) mutable {
                    if (!f.failed()) {
                        smb.sstables.push_back(monitored_sstable{std::move(monitor), newtab});
                        return make_ready_future<>();
                    } else {
                        monitor->write_failed();
                        newtab->mark_for_deletion();
                        auto ep = f.get_exception();
                        tlogger.error("failed to write streamed sstable: {}", ep);
                        return make_exception_future<>(ep);
                    }
                });
            });
        });
    });
  });
}

future<>
table::seal_active_memtable(flush_permit&& permit) {
    auto old = _memtables->back();
    tlogger.debug("Sealing active memtable of {}.{}, partitions: {}, occupancy: {}", _schema->ks_name(), _schema->cf_name(), old->partition_count(), old->occupancy());

    if (old->empty()) {
        tlogger.debug("Memtable is empty");
        return _flush_barrier.advance_and_await();
    }
    _memtables->add_memtable();
    _stats.memtable_switch_count++;
    // This will set evictable occupancy of the old memtable region to zero, so that
    // this region is considered last for flushing by dirty_memory_manager::flush_when_needed().
    // If we don't do that, the flusher may keep picking up this memtable list for flushing after
    // the permit is released even though there is not much to flush in the active memtable of this list.
    old->region().ground_evictable_occupancy();
    auto previous_flush = _flush_barrier.advance_and_await();
    auto op = _flush_barrier.start();

    auto memtable_size = old->occupancy().total_space();

    _stats.pending_flushes++;
    _config.cf_stats->pending_memtables_flushes_count++;
    _config.cf_stats->pending_memtables_flushes_bytes += memtable_size;

    return do_with(std::move(permit), [this, old] (auto& permit) {
        return repeat([this, old, &permit] () mutable {
            auto sstable_write_permit = permit.release_sstable_write_permit();
            return with_lock(_sstables_lock.for_read(), [this, old, sstable_write_permit = std::move(sstable_write_permit)] () mutable {
                return this->try_flush_memtable_to_sstable(old, std::move(sstable_write_permit));
            }).then([this, &permit] (auto should_stop) mutable {
                if (should_stop) {
                    return make_ready_future<stop_iteration>(should_stop);
                }
                return sleep(10s).then([this, &permit] () mutable {
                    return std::move(permit).reacquire_sstable_write_permit().then([this, &permit] (auto new_permit) mutable {
                        permit = std::move(new_permit);
                        return make_ready_future<stop_iteration>(stop_iteration::no);
                    });
                });
            });
        });
    }).then([this, memtable_size, old, op = std::move(op), previous_flush = std::move(previous_flush)] () mutable {
        _stats.pending_flushes--;
        _config.cf_stats->pending_memtables_flushes_count--;
        _config.cf_stats->pending_memtables_flushes_bytes -= memtable_size;

        if (_commitlog) {
            _commitlog->discard_completed_segments(_schema->id(), old->rp_set());
        }
        return previous_flush.finally([op = std::move(op)] { });
    });
    // FIXME: release commit log
    // FIXME: provide back-pressure to upper layers
}

future<stop_iteration>
table::try_flush_memtable_to_sstable(lw_shared_ptr<memtable> old, sstable_write_permit&& permit) {
  return with_scheduling_group(_config.memtable_scheduling_group, [this, old = std::move(old), permit = std::move(permit)] () mutable {
    auto newtab = make_sstable();

    newtab->set_unshared();
    tlogger.debug("Flushing to {}", newtab->get_filename());
    // Note that due to our sharded architecture, it is possible that
    // in the face of a value change some shards will backup sstables
    // while others won't.
    //
    // This is, in theory, possible to mitigate through a rwlock.
    // However, this doesn't differ from the situation where all tables
    // are coming from a single shard and the toggle happens in the
    // middle of them.
    //
    // The code as is guarantees that we'll never partially backup a
    // single sstable, so that is enough of a guarantee.
    database_sstable_write_monitor monitor(std::move(permit), newtab, _compaction_manager, _compaction_strategy, old->get_max_timestamp());
    return do_with(std::move(monitor), [this, old, newtab] (auto& monitor) {
        auto&& priority = service::get_local_memtable_flush_priority();
        auto f = write_memtable_to_sstable(*old, newtab, monitor, incremental_backups_enabled(), priority, false);
        // Switch back to default scheduling group for post-flush actions, to avoid them being staved by the memtable flush
        // controller. Cache update does not affect the input of the memtable cpu controller, so it can be subject to
        // priority inversion.
        return with_scheduling_group(default_scheduling_group(), [this, &monitor, old = std::move(old), newtab = std::move(newtab), f = std::move(f)] () mutable {
            return f.then([this, newtab, old, &monitor] {
                return newtab->open_data().then([this, old, newtab] () {
                    tlogger.debug("Flushing to {} done", newtab->get_filename());
                    return with_scheduling_group(_config.memtable_to_cache_scheduling_group, [this, old, newtab] {
                        return update_cache(old, newtab);
                    });
                }).then([this, old, newtab] () noexcept {
                    _memtables->erase(old);
                    tlogger.debug("Memtable for {} replaced", newtab->get_filename());
                    return stop_iteration::yes;
                });
            }).handle_exception([this, old, newtab, &monitor] (auto e) {
                monitor.write_failed();
                newtab->mark_for_deletion();
                _config.cf_stats->failed_memtables_flushes_count++;
                tlogger.error("failed to write sstable {}: {}", newtab->get_filename(), e);
                // If we failed this write we will try the write again and that will create a new flush reader
                // that will decrease dirty memory again. So we need to reset the accounting.
                old->revert_flushed_memory();
                return stop_iteration(_async_gate.is_closed());
            });
        });
    });
  });
}

void
table::start() {
    // FIXME: add option to disable automatic compaction.
    start_compaction();
}

future<>
table::stop() {
    if (_async_gate.is_closed()) {
        return make_ready_future<>();
    }
    return _async_gate.close().then([this] {
        return when_all(await_pending_writes(), await_pending_reads(), await_pending_streams()).discard_result().finally([this] {
            return when_all(_memtables->request_flush(), _streaming_memtables->request_flush()).discard_result().finally([this] {
                return _compaction_manager.remove(this).then([this] {
                    // Nest, instead of using when_all, so we don't lose any exceptions.
                    return _streaming_flush_gate.close();
                }).then([this] {
                    return _sstable_deletion_gate.close();
                });
            });
        });
    });
}

future<std::vector<sstables::entry_descriptor>>
table::reshuffle_sstables(std::set<int64_t> all_generations, int64_t start) {
    struct work {
        int64_t current_gen;
        std::set<int64_t> all_generations; // Stores generation of all live sstables in the system.
        std::map<int64_t, sstables::shared_sstable> sstables;
        std::unordered_map<int64_t, sstables::entry_descriptor> descriptors;
        std::vector<sstables::entry_descriptor> reshuffled;
        work(int64_t start, std::set<int64_t> gens)
            : current_gen(start ? start : 1)
            , all_generations(gens) {}
    };

    return do_with(work(start, std::move(all_generations)), [this] (work& work) {
        tlogger.info("Reshuffling SSTables in {}...", _config.datadir);
        return lister::scan_dir(_config.datadir, { directory_entry_type::regular }, [this, &work] (fs::path parent_dir, directory_entry de) {
            auto comps = sstables::entry_descriptor::make_descriptor(parent_dir.native(), de.name);
            if (comps.component != component_type::TOC) {
                return make_ready_future<>();
            }
            // Skip generations that were already loaded by Scylla at a previous stage.
            if (work.all_generations.count(comps.generation) != 0) {
                return make_ready_future<>();
            }
            auto sst = make_sstable(_config.datadir, comps.generation, comps.version, comps.format);
            work.sstables.emplace(comps.generation, std::move(sst));
            work.descriptors.emplace(comps.generation, std::move(comps));
            // FIXME: This is the only place in which we actually issue disk activity aside from
            // directory metadata operations.
            //
            // But without the TOC information, we don't know which files we should link.
            // The alternative to that would be to change create link to try creating a
            // link for all possible files and handling the failures gracefuly, but that's not
            // exactly fast either.
            //
            // Those SSTables are not known by anyone in the system. So we don't have any kind of
            // object describing them. There isn't too much of a choice.
            return work.sstables[comps.generation]->read_toc();
        }, &manifest_json_filter).then([&work] {
            // Note: cannot be parallel because we will be shuffling things around at this stage. Can't race.
            return do_for_each(work.sstables, [&work] (auto& pair) {
                auto&& comps = std::move(work.descriptors.at(pair.first));
                comps.generation = work.current_gen;
                work.reshuffled.push_back(std::move(comps));

                if (pair.first == work.current_gen) {
                    ++work.current_gen;
                    return make_ready_future<>();
                }
                return pair.second->set_generation(work.current_gen++);
            });
        }).then([&work] {
            return make_ready_future<std::vector<sstables::entry_descriptor>>(std::move(work.reshuffled));
        });
    });
}

void table::set_metrics() {
    auto cf = column_family_label(_schema->cf_name());
    auto ks = keyspace_label(_schema->ks_name());
    namespace ms = seastar::metrics;
    if (_config.enable_metrics_reporting) {
        _metrics.add_group("column_family", {
                ms::make_derive("memtable_switch", ms::description("Number of times flush has resulted in the memtable being switched out"), _stats.memtable_switch_count)(cf)(ks),
                ms::make_counter("memtable_partition_writes", [this] () { return _stats.memtable_partition_insertions + _stats.memtable_partition_hits; }, ms::description("Number of write operations performed on partitions in memtables"))(cf)(ks),
                ms::make_counter("memtable_partition_hits", _stats.memtable_partition_hits, ms::description("Number of times a write operation was issued on an existing partition in memtables"))(cf)(ks),
                ms::make_counter("memtable_row_writes", _stats.memtable_app_stats.row_writes, ms::description("Number of row writes performed in memtables"))(cf)(ks),
                ms::make_counter("memtable_row_hits", _stats.memtable_app_stats.row_hits, ms::description("Number of rows overwritten by write operations in memtables"))(cf)(ks),
                ms::make_gauge("pending_tasks", ms::description("Estimated number of tasks pending for this column family"), _stats.pending_flushes)(cf)(ks),
                ms::make_gauge("live_disk_space", ms::description("Live disk space used"), _stats.live_disk_space_used)(cf)(ks),
                ms::make_gauge("total_disk_space", ms::description("Total disk space used"), _stats.total_disk_space_used)(cf)(ks),
                ms::make_gauge("live_sstable", ms::description("Live sstable count"), _stats.live_sstable_count)(cf)(ks),
                ms::make_gauge("pending_compaction", ms::description("Estimated number of compactions pending for this column family"), _stats.pending_compactions)(cf)(ks)
        });

        // Metrics related to row locking
        auto add_row_lock_metrics = [this, ks, cf] (row_locker::single_lock_stats& stats, sstring stat_name) {
            _metrics.add_group("column_family", {
                ms::make_total_operations(format("row_lock_{}_acquisitions", stat_name), stats.lock_acquisitions, ms::description(format("Row lock acquisitions for {} lock", stat_name)))(cf)(ks),
                ms::make_queue_length(format("row_lock_{}_operations_currently_waiting_for_lock", stat_name), stats.operations_currently_waiting_for_lock, ms::description(format("Operations currently waiting for {} lock", stat_name)))(cf)(ks),
                ms::make_histogram(format("row_lock_{}_waiting_time", stat_name), ms::description(format("Histogram representing time that operations spent on waiting for {} lock", stat_name)),
                        [&stats] {return stats.estimated_waiting_for_lock.get_histogram(std::chrono::microseconds(100));})(cf)(ks)
            });
        };
        add_row_lock_metrics(_row_locker_stats.exclusive_row, "exclusive_row");
        add_row_lock_metrics(_row_locker_stats.shared_row, "shared_row");
        add_row_lock_metrics(_row_locker_stats.exclusive_partition, "exclusive_partition");
        add_row_lock_metrics(_row_locker_stats.shared_partition, "shared_partition");

        // View metrics are created only for base tables, so there's no point in adding them to views (which cannot act as base tables for other views)
        if (!_schema->is_view()) {
            _view_stats.register_stats();
        }

        if (_schema->ks_name() != db::system_keyspace::NAME && _schema->ks_name() != db::schema_tables::v3::NAME && _schema->ks_name() != "system_traces") {
            _metrics.add_group("column_family", {
                    ms::make_histogram("read_latency", ms::description("Read latency histogram"), [this] {return _stats.estimated_read.get_histogram(std::chrono::microseconds(100));})(cf)(ks),
                    ms::make_histogram("write_latency", ms::description("Write latency histogram"), [this] {return _stats.estimated_write.get_histogram(std::chrono::microseconds(100));})(cf)(ks),
                    ms::make_histogram("cas_prepare_latency", ms::description("CAS prepare round latency histogram"), [this] {return _stats.estimated_cas_prepare.get_histogram(std::chrono::microseconds(100));})(cf)(ks),
                    ms::make_histogram("cas_propose_latency", ms::description("CAS propose round latency histogram"), [this] {return _stats.estimated_cas_propose.get_histogram(std::chrono::microseconds(100));})(cf)(ks),
                    ms::make_histogram("cas_commit_latency", ms::description("CAS commit round latency histogram"), [this] {return _stats.estimated_cas_commit.get_histogram(std::chrono::microseconds(100));})(cf)(ks),
                    ms::make_gauge("cache_hit_rate", ms::description("Cache hit rate"), [this] {return float(_global_cache_hit_rate);})(cf)(ks)
            });
        }
    }
}

void table::rebuild_statistics() {
    // zeroing live_disk_space_used and live_sstable_count because the
    // sstable list was re-created
    _stats.live_disk_space_used = 0;
    _stats.live_sstable_count = 0;

    for (auto&& tab : boost::range::join(_sstables_compacted_but_not_deleted,
                    // this might seem dangerous, but "move" here just avoids constness,
                    // making the two ranges compatible when compiling with boost 1.55.
                    // Noone is actually moving anything...
                                         std::move(*_sstables->all()))) {
        update_stats_for_new_sstable(tab->bytes_on_disk(), tab->get_shards_for_this_sstable());
    }
}

void
table::rebuild_sstable_list(const std::vector<sstables::shared_sstable>& new_sstables,
                                    const std::vector<sstables::shared_sstable>& old_sstables) {
    auto current_sstables = _sstables;
    auto new_sstable_list = _compaction_strategy.make_sstable_set(_schema);

    std::unordered_set<sstables::shared_sstable> s(old_sstables.begin(), old_sstables.end());

    // this might seem dangerous, but "move" here just avoids constness,
    // making the two ranges compatible when compiling with boost 1.55.
    // Noone is actually moving anything...
    for (auto&& tab : boost::range::join(new_sstables, std::move(*current_sstables->all()))) {
        if (!s.count(tab)) {
            new_sstable_list.insert(tab);
        }
    }
    _sstables = make_lw_shared(std::move(new_sstable_list));
}

// Note: must run in a seastar thread
void
table::on_compaction_completion(sstables::compaction_completion_desc& desc) {
    // Build a new list of _sstables: We remove from the existing list the
    // tables we compacted (by now, there might be more sstables flushed
    // later), and we add the new tables generated by the compaction.
    // We create a new list rather than modifying it in-place, so that
    // on-going reads can continue to use the old list.
    //
    // We only remove old sstables after they are successfully deleted,
    // to avoid a new compaction from ignoring data in the old sstables
    // if the deletion fails (note deletion of shared sstables can take
    // unbounded time, because all shards must agree on the deletion).

    // make sure all old sstables belong *ONLY* to current shard before we proceed to their deletion.
    for (auto& sst : desc.input_sstables) {
        auto shards = sst->get_shards_for_this_sstable();
        if (shards.size() > 1) {
            throw std::runtime_error(format("A regular compaction for {}.{} INCORRECTLY used shared sstable {}. Only resharding work with those!",
                _schema->ks_name(), _schema->cf_name(), sst->toc_filename()));
        }
        if (!belongs_to_current_shard(shards)) {
            throw std::runtime_error(format("A regular compaction for {}.{} INCORRECTLY used sstable {} which doesn't belong to this shard!",
                _schema->ks_name(), _schema->cf_name(), sst->toc_filename()));
        }
    }

    auto new_compacted_but_not_deleted = _sstables_compacted_but_not_deleted;
    // rebuilding _sstables_compacted_but_not_deleted first to make the entire rebuild operation exception safe.
    new_compacted_but_not_deleted.insert(new_compacted_but_not_deleted.end(), desc.input_sstables.begin(), desc.input_sstables.end());

    _cache.invalidate([this, &desc] () noexcept {
        // FIXME: this is not really noexcept, but we need to provide strong exception guarantees.
        rebuild_sstable_list(desc.output_sstables, desc.input_sstables);
    }, std::move(desc.ranges_for_cache_invalidation)).get();

    // refresh underlying data source in row cache to prevent it from holding reference
    // to sstables files that are about to be deleted.
    _cache.refresh_snapshot();

    _sstables_compacted_but_not_deleted = std::move(new_compacted_but_not_deleted);

    rebuild_statistics();

    auto f = seastar::with_gate(_sstable_deletion_gate, [this, sstables_to_remove = desc.input_sstables] {
       return with_semaphore(_sstable_deletion_sem, 1, [sstables_to_remove = std::move(sstables_to_remove)] {
           return sstables::delete_atomically(std::move(sstables_to_remove));
       });
    });

    try {
        f.get();
    } catch (...) {
        // There is nothing more we can do here.
        // Any remaining SSTables will eventually be re-compacted and re-deleted.
        tlogger.error("Compacted SSTables deletion failed: {}. Ignored.", std::current_exception());
    }

    // unconditionally remove compacted sstables from _sstables_compacted_but_not_deleted,
    // or they could stay forever in the set, resulting in deleted files remaining
    // opened and disk space not being released until shutdown.
    std::unordered_set<sstables::shared_sstable> s(
           desc.input_sstables.begin(), desc.input_sstables.end());
    auto e = boost::range::remove_if(_sstables_compacted_but_not_deleted, [&] (sstables::shared_sstable sst) -> bool {
        return s.count(sst);
    });
    _sstables_compacted_but_not_deleted.erase(e, _sstables_compacted_but_not_deleted.end());
    rebuild_statistics();
}

// For replace/remove_ancestors_needed_write, note that we need to update the compaction backlog
// manually. The new tables will be coming from a remote shard and thus unaccounted for in our
// list so far, and the removed ones will no longer be needed by us.
void table::replace_ancestors_needed_rewrite(std::unordered_set<uint64_t> ancestors, std::vector<sstables::shared_sstable> new_sstables) {
    std::vector<sstables::shared_sstable> old_sstables;

    for (auto& sst : new_sstables) {
        _compaction_strategy.get_backlog_tracker().add_sstable(sst);
    }

    for (auto& ancestor : ancestors) {
        auto it = _sstables_need_rewrite.find(ancestor);
        if (it != _sstables_need_rewrite.end()) {
            old_sstables.push_back(it->second);
            _compaction_strategy.get_backlog_tracker().remove_sstable(it->second);
            _sstables_need_rewrite.erase(it);
        }
    }
    rebuild_sstable_list(new_sstables, old_sstables);
    rebuild_statistics();
}

void table::remove_ancestors_needed_rewrite(std::unordered_set<uint64_t> ancestors) {
    std::vector<sstables::shared_sstable> old_sstables;
    for (auto& ancestor : ancestors) {
        auto it = _sstables_need_rewrite.find(ancestor);
        if (it != _sstables_need_rewrite.end()) {
            old_sstables.push_back(it->second);
            _compaction_strategy.get_backlog_tracker().remove_sstable(it->second);
            _sstables_need_rewrite.erase(it);
        }
    }
    rebuild_sstable_list({}, old_sstables);
    rebuild_statistics();
}

future<>
table::compact_sstables(sstables::compaction_descriptor descriptor) {
    if (!descriptor.sstables.size()) {
        // if there is nothing to compact, just return.
        return make_ready_future<>();
    }

    return with_lock(_sstables_lock.for_read(), [this, descriptor = std::move(descriptor)] () mutable {
        auto create_sstable = [this] {
                auto sst = make_sstable();
                sst->set_unshared();
                return sst;
        };
        auto replace_sstables = [this, release_exhausted = descriptor.release_exhausted] (sstables::compaction_completion_desc desc) {
            _compaction_strategy.notify_completion(desc.input_sstables, desc.output_sstables);
            _compaction_manager.propagate_replacement(this, desc.input_sstables, desc.output_sstables);
            this->on_compaction_completion(desc);
            if (release_exhausted) {
                release_exhausted(desc.input_sstables);
            }
        };

        return sstables::compact_sstables(std::move(descriptor), *this, create_sstable, replace_sstables);
    }).then([this] (auto info) {
        if (info.type != sstables::compaction_type::Compaction) {
            return make_ready_future<>();
        }
        // skip update if running without a query context, for example, when running a test case.
        if (!db::qctx) {
            return make_ready_future<>();
        }
        // FIXME: add support to merged_rows. merged_rows is a histogram that
        // shows how many sstables each row is merged from. This information
        // cannot be accessed until we make combined_reader more generic,
        // for example, by adding a reducer method.
        return db::system_keyspace::update_compaction_history(info.ks_name, info.cf_name, info.ended_at,
            info.start_size, info.end_size, std::unordered_map<int32_t, int64_t>{});
    });
}

future<> table::rewrite_sstables(sstables::compaction_descriptor descriptor) {
    return do_with(std::move(descriptor.sstables), std::move(descriptor.release_exhausted),
            [this, options = descriptor.options] (auto& sstables, auto& release_fn) {
        return do_for_each(sstables, [this, &release_fn, options] (auto& sst) {
            // this semaphore ensures that only one rewrite will run per shard.
            // That's to prevent node from running out of space when almost all sstables
            // need rewrite, so if sstables are rewritten in parallel, we may need almost
            // twice the disk space used by those sstables.
            static thread_local named_semaphore sem(1, named_semaphore_exception_factory{"rewrite sstables"});

            return with_semaphore(sem, 1, [this, &sst, &release_fn, options] {
                // release reference to sstables cleaned up, otherwise space usage from their data and index
                // components cannot be reclaimed until all of them are cleaned.
                auto sstable_level = sst->get_sstable_level();
                auto run_identifier = sst->run_identifier();
                auto descriptor = sstables::compaction_descriptor({ std::move(sst) }, sstable_level,
                    sstables::compaction_descriptor::default_max_sstable_bytes, run_identifier, options);
                descriptor.release_exhausted = release_fn;
                return this->compact_sstables(std::move(descriptor));
            });
        });
    });
}

// Note: We assume that the column_family does not get destroyed during compaction.
future<>
table::compact_all_sstables() {
    return _compaction_manager.submit_major_compaction(this);
}

void table::start_compaction() {
    set_compaction_strategy(_schema->compaction_strategy());
}

void table::trigger_compaction() {
    // Submitting compaction job to compaction manager.
    do_trigger_compaction(); // see below
}

void table::try_trigger_compaction() noexcept {
    try {
        trigger_compaction();
    } catch (...) {
        tlogger.error("Failed to trigger compaction: {}", std::current_exception());
    }
}

void table::do_trigger_compaction() {
    // But only submit if we're not locked out
    if (!_compaction_disabled) {
        _compaction_manager.submit(this);
    }
}

future<> table::run_compaction(sstables::compaction_descriptor descriptor) {
    return compact_sstables(std::move(descriptor));
}

void table::set_compaction_strategy(sstables::compaction_strategy_type strategy) {
    tlogger.debug("Setting compaction strategy of {}.{} to {}", _schema->ks_name(), _schema->cf_name(), sstables::compaction_strategy::name(strategy));
    auto new_cs = make_compaction_strategy(strategy, _schema->compaction_strategy_options());

    _compaction_manager.register_backlog_tracker(new_cs.get_backlog_tracker());
    auto move_read_charges = new_cs.type() == _compaction_strategy.type();
    _compaction_strategy.get_backlog_tracker().transfer_ongoing_charges(new_cs.get_backlog_tracker(), move_read_charges);

    auto new_sstables = new_cs.make_sstable_set(_schema);
    for (auto&& s : *_sstables->all()) {
        add_sstable_to_backlog_tracker(new_cs.get_backlog_tracker(), s);
        new_sstables.insert(s);
    }

    if (!move_read_charges) {
        _compaction_manager.stop_tracking_ongoing_compactions(this);
    }

    // now exception safe:
    _compaction_strategy = std::move(new_cs);
    _sstables = std::move(new_sstables);
}

size_t table::sstables_count() const {
    return _sstables->all()->size();
}

std::vector<uint64_t> table::sstable_count_per_level() const {
    std::vector<uint64_t> count_per_level;
    for (auto&& sst : *_sstables->all()) {
        auto level = sst->get_sstable_level();

        if (level + 1 > count_per_level.size()) {
            count_per_level.resize(level + 1, 0UL);
        }
        count_per_level[level]++;
    }
    return count_per_level;
}

int64_t table::get_unleveled_sstables() const {
    // TODO: when we support leveled compaction, we should return the number of
    // SSTables in L0. If leveled compaction is enabled in this column family,
    // then we should return zero, as we currently do.
    return 0;
}

future<std::unordered_set<sstring>> table::get_sstables_by_partition_key(const sstring& key) const {
    return do_with(std::unordered_set<sstring>(), lw_shared_ptr<sstables::sstable_set::incremental_selector>(make_lw_shared(get_sstable_set().make_incremental_selector())),
            partition_key(partition_key::from_nodetool_style_string(_schema, key)),
            [this] (std::unordered_set<sstring>& filenames, lw_shared_ptr<sstables::sstable_set::incremental_selector>& sel, partition_key& pk) {
        return do_with(dht::decorated_key(dht::decorate_key(*_schema, pk)),
                [this, &filenames, &sel, &pk](dht::decorated_key& dk) mutable {
            auto sst = sel->select(dk).sstables;
            auto hk = sstables::sstable::make_hashed_key(*_schema, dk.key());

            return do_for_each(sst, [this, &filenames, &dk, hk = std::move(hk)] (std::vector<sstables::shared_sstable>::const_iterator::reference s) mutable {
                auto name = s->get_filename();
                return s->has_partition_key(hk, dk).then([name = std::move(name), &filenames] (bool contains) mutable {
                    if (contains) {
                        filenames.insert(name);
                    }
                });
            });
        }).then([&filenames] {
            return make_ready_future<std::unordered_set<sstring>>(filenames);
        });
    });
}

const sstables::sstable_set& table::get_sstable_set() const {
    return *_sstables;
}

lw_shared_ptr<const sstable_list> table::get_sstables() const {
    return _sstables->all();
}

std::vector<sstables::shared_sstable> table::select_sstables(const dht::partition_range& range) const {
    return _sstables->select(range);
}

std::vector<sstables::shared_sstable> table::candidates_for_compaction() const {
    return boost::copy_range<std::vector<sstables::shared_sstable>>(*get_sstables()
            | boost::adaptors::filtered([this] (auto& sst) {
        return !_sstables_need_rewrite.count(sst->generation()) && !_sstables_staging.count(sst->generation());
    }));
}

std::vector<sstables::shared_sstable> table::sstables_need_rewrite() const {
    return boost::copy_range<std::vector<sstables::shared_sstable>>(_sstables_need_rewrite | boost::adaptors::map_values);
}

// Gets the list of all sstables in the column family, including ones that are
// not used for active queries because they have already been compacted, but are
// waiting for delete_atomically() to return.
//
// As long as we haven't deleted them, compaction needs to ensure it doesn't
// garbage-collect a tombstone that covers data in an sstable that may not be
// successfully deleted.
lw_shared_ptr<const sstable_list> table::get_sstables_including_compacted_undeleted() const {
    if (_sstables_compacted_but_not_deleted.empty()) {
        return get_sstables();
    }
    auto ret = make_lw_shared(*_sstables->all());
    for (auto&& s : _sstables_compacted_but_not_deleted) {
        ret->insert(s);
    }
    return ret;
}

const std::vector<sstables::shared_sstable>& table::compacted_undeleted_sstables() const {
    return _sstables_compacted_but_not_deleted;
}

inline bool table::manifest_json_filter(const fs::path&, const directory_entry& entry) {
    // Filter out directories. If type of the entry is unknown - check its name.
    if (entry.type.value_or(directory_entry_type::regular) != directory_entry_type::directory && (entry.name == "manifest.json" || entry.name == "schema.cql")) {
        return false;
    }

    return true;
}

lw_shared_ptr<memtable_list>
table::make_memory_only_memtable_list() {
    auto get_schema = [this] { return schema(); };
    return make_lw_shared<memtable_list>(std::move(get_schema), _config.dirty_memory_manager, _stats, _config.memory_compaction_scheduling_group);
}

lw_shared_ptr<memtable_list>
table::make_memtable_list() {
    auto seal = [this] (flush_permit&& permit) {
        return seal_active_memtable(std::move(permit));
    };
    auto get_schema = [this] { return schema(); };
    return make_lw_shared<memtable_list>(std::move(seal), std::move(get_schema), _config.dirty_memory_manager, _stats, _config.memory_compaction_scheduling_group);
}

lw_shared_ptr<memtable_list>
table::make_streaming_memtable_list() {
    auto seal = [this] (flush_permit&& permit) {
        return seal_active_streaming_memtable_immediate(std::move(permit));
    };
    auto get_schema =  [this] { return schema(); };
    return make_lw_shared<memtable_list>(std::move(seal), std::move(get_schema), _config.streaming_dirty_memory_manager, _stats, _config.streaming_scheduling_group);
}

lw_shared_ptr<memtable_list>
table::make_streaming_memtable_big_list(streaming_memtable_big& smb) {
    auto seal = [this, &smb] (flush_permit&& permit) {
        return seal_active_streaming_memtable_big(smb, std::move(permit));
    };
    auto get_schema =  [this] { return schema(); };
    return make_lw_shared<memtable_list>(std::move(seal), std::move(get_schema), _config.streaming_dirty_memory_manager, _stats, _config.streaming_scheduling_group);
}

table::table(schema_ptr schema, config config, db::commitlog* cl, compaction_manager& compaction_manager,
             cell_locker_stats& cl_stats, cache_tracker& row_cache_tracker)
    : _schema(std::move(schema))
    , _config(std::move(config))
    , _view_stats(format("{}_{}_view_replica_update", _schema->ks_name(), _schema->cf_name()),
                         keyspace_label(_schema->ks_name()),
                         column_family_label(_schema->cf_name())
                        )
    , _memtables(_config.enable_disk_writes ? make_memtable_list() : make_memory_only_memtable_list())
    , _streaming_memtables(_config.enable_disk_writes ? make_streaming_memtable_list() : make_memory_only_memtable_list())
    , _compaction_strategy(make_compaction_strategy(_schema->compaction_strategy(), _schema->compaction_strategy_options()))
    , _sstables(make_lw_shared(_compaction_strategy.make_sstable_set(_schema)))
    , _cache(_schema, sstables_as_snapshot_source(), row_cache_tracker, is_continuous::yes)
    , _commitlog(cl)
    , _compaction_manager(compaction_manager)
    , _index_manager(*this)
    , _counter_cell_locks(_schema->is_counter() ? std::make_unique<cell_locker>(_schema, cl_stats) : nullptr)
    , _row_locker(_schema)
{
    if (!_config.enable_disk_writes) {
        tlogger.warn("Writes disabled, column family no durable.");
    }
    set_metrics();
}

partition_presence_checker
table::make_partition_presence_checker(lw_shared_ptr<sstables::sstable_set> sstables) {
    auto sel = make_lw_shared(sstables->make_incremental_selector());
    return [this, sstables = std::move(sstables), sel = std::move(sel)] (const dht::decorated_key& key) {
        auto& sst = sel->select(key).sstables;
        if (sst.empty()) {
            return partition_presence_checker_result::definitely_doesnt_exist;
        }
        auto hk = sstables::sstable::make_hashed_key(*_schema, key.key());
        for (auto&& s : sst) {
            if (s->filter_has_key(hk)) {
                return partition_presence_checker_result::maybe_exists;
            }
        }
        return partition_presence_checker_result::definitely_doesnt_exist;
    };
}

snapshot_source
table::sstables_as_snapshot_source() {
    return snapshot_source([this] () {
        auto sst_set = _sstables;
        return mutation_source([this, sst_set] (schema_ptr s,
                reader_permit,
                const dht::partition_range& r,
                const query::partition_slice& slice,
                const io_priority_class& pc,
                tracing::trace_state_ptr trace_state,
                streamed_mutation::forwarding fwd,
                mutation_reader::forwarding fwd_mr) {
            return make_sstable_reader(std::move(s), sst_set, r, slice, pc, std::move(trace_state), fwd, fwd_mr);
        }, [this, sst_set] {
            return make_partition_presence_checker(sst_set);
        });
    });
}

// define in .cc, since sstable is forward-declared in .hh
table::~table() {
}


logalloc::occupancy_stats table::occupancy() const {
    logalloc::occupancy_stats res;
    for (auto m : *_memtables) {
        res += m->region().occupancy();
    }
    for (auto m : *_streaming_memtables) {
        res += m->region().occupancy();
    }
    for (auto smb : _streaming_memtables_big) {
        for (auto m : *smb.second->memtables) {
            res += m->region().occupancy();
        }
    }
    return res;
}


// Snapshots: snapshotting the files themselves is easy: if more than one CF
// happens to link an SSTable twice, all but one will fail, and we will end up
// with one copy.
//
// The problem for us, is that the snapshot procedure is supposed to leave a
// manifest file inside its directory.  So if we just call snapshot() from
// multiple shards, only the last one will succeed, writing its own SSTables to
// the manifest leaving all other shards' SSTables unaccounted for.
//
// Moreover, for things like drop table, the operation should only proceed when the
// snapshot is complete. That includes the manifest file being correctly written,
// and for this reason we need to wait for all shards to finish their snapshotting
// before we can move on.
//
// To know which files we must account for in the manifest, we will keep an
// SSTable set.  Theoretically, we could just rescan the snapshot directory and
// see what's in there. But we would need to wait for all shards to finish
// before we can do that anyway. That is the hard part, and once that is done
// keeping the files set is not really a big deal.
//
// This code assumes that all shards will be snapshotting at the same time. So
// far this is a safe assumption, but if we ever want to take snapshots from a
// group of shards only, this code will have to be updated to account for that.
struct snapshot_manager {
    std::unordered_set<sstring> files;
    named_semaphore requests = {0, named_semaphore_exception_factory{"snapshot manager requests"}};
    named_semaphore manifest_write = {0, named_semaphore_exception_factory{"snapshot manager manifest write"}};
    snapshot_manager() {}
};
static thread_local std::unordered_map<sstring, lw_shared_ptr<snapshot_manager>> pending_snapshots;

static future<>
seal_snapshot(sstring jsondir) {
    std::ostringstream ss;
    int n = 0;
    ss << "{" << std::endl << "\t\"files\" : [ ";
    for (auto&& rf: pending_snapshots.at(jsondir)->files) {
        if (n++ > 0) {
            ss << ", ";
        }
        ss << "\"" << rf << "\"";
    }
    ss << " ]" << std::endl << "}" << std::endl;

    auto json = ss.str();
    auto jsonfile = jsondir + "/manifest.json";

    tlogger.debug("Storing manifest {}", jsonfile);

    return io_check([jsondir] { return recursive_touch_directory(jsondir); }).then([jsonfile, json = std::move(json)] {
        return open_checked_file_dma(general_disk_error_handler, jsonfile, open_flags::wo | open_flags::create | open_flags::truncate).then([json](file f) {
            return do_with(make_file_output_stream(std::move(f)), [json] (output_stream<char>& out) {
                return out.write(json.c_str(), json.size()).then([&out] {
                   return out.flush();
                }).then([&out] {
                   return out.close();
                });
            });
        });
    }).then([jsondir] {
        return io_check(sync_directory, std::move(jsondir));
    }).finally([jsondir] {
        pending_snapshots.erase(jsondir);
        return make_ready_future<>();
    });
}

future<> table::write_schema_as_cql(sstring dir) const {
    std::ostringstream ss;
    try {
        this->schema()->describe(ss);
    } catch (...) {
        return make_exception_future<>(std::current_exception());
    }
    auto schema_description = ss.str();
    auto schema_file_name = dir + "/schema.cql";
    return open_checked_file_dma(general_disk_error_handler, schema_file_name, open_flags::wo | open_flags::create | open_flags::truncate).then([schema_description = std::move(schema_description)](file f) {
        return do_with(make_file_output_stream(std::move(f)), [schema_description  = std::move(schema_description)] (output_stream<char>& out) {
            return out.write(schema_description.c_str(), schema_description.size()).then([&out] {
               return out.flush();
            }).then([&out] {
               return out.close();
            });
        });
    });

}

future<> table::snapshot(sstring name) {
    return flush().then([this, name = std::move(name)]() {
       return with_semaphore(_sstable_deletion_sem, 1, [this, name = std::move(name)]() {
        auto tables = boost::copy_range<std::vector<sstables::shared_sstable>>(*_sstables->all());
        return do_with(std::move(tables), [this, name](std::vector<sstables::shared_sstable> & tables) {
            auto jsondir = _config.datadir + "/snapshots/" + name;
            return io_check([jsondir] { return recursive_touch_directory(jsondir); }).then([this, name, jsondir, &tables] {
                return parallel_for_each(tables, [name](sstables::shared_sstable sstable) {
                    auto dir = sstable->get_dir() + "/snapshots/" + name;
                    return io_check([dir] { return recursive_touch_directory(dir); }).then([sstable, dir] {
                        return sstable->create_links(dir).then_wrapped([] (future<> f) {
                            // If the SSTables are shared, one of the CPUs will fail here.
                            // That is completely fine, though. We only need one link.
                            try {
                                f.get();
                            } catch (std::system_error& e) {
                                if (e.code() != std::error_code(EEXIST, std::system_category())) {
                                    throw;
                                }
                            }
                            return make_ready_future<>();
                        });
                    });
                });
            }).then([jsondir, &tables] {
                return io_check(sync_directory, std::move(jsondir));
            }).finally([this, &tables, jsondir] {
                auto shard = std::hash<sstring>()(jsondir) % smp::count;
                std::unordered_set<sstring> table_names;
                for (auto& sst : tables) {
                    auto f = sst->get_filename();
                    auto rf = f.substr(sst->get_dir().size() + 1);
                    table_names.insert(std::move(rf));
                }
                return smp::submit_to(shard, [requester = engine().cpu_id(), jsondir = std::move(jsondir), this,
                                              tables = std::move(table_names), datadir = _config.datadir] {

                    if (pending_snapshots.count(jsondir) == 0) {
                        pending_snapshots.emplace(jsondir, make_lw_shared<snapshot_manager>());
                    }
                    auto snapshot = pending_snapshots.at(jsondir);
                    for (auto&& sst: tables) {
                        snapshot->files.insert(std::move(sst));
                    }

                    snapshot->requests.signal(1);
                    auto my_work = make_ready_future<>();
                    if (requester == engine().cpu_id()) {
                        my_work = snapshot->requests.wait(smp::count).then([jsondir = std::move(jsondir),
                                                                            snapshot, this] {
                            return write_schema_as_cql(jsondir).handle_exception([jsondir](std::exception_ptr ptr) {
                                tlogger.error("Failed writing schema file in snapshot in {} with exception {}", jsondir, ptr);
                                return make_ready_future<>();
                            }).finally([jsondir = std::move(jsondir), snapshot] () mutable {
                                return seal_snapshot(jsondir).then([snapshot] {
                                    snapshot->manifest_write.signal(smp::count);
                                    return make_ready_future<>();
                                });
                            });
                        });
                    }
                    return my_work.then([snapshot] {
                        return snapshot->manifest_write.wait(1);
                    }).then([snapshot] {});
                });
            });
        });
       });
    });
}

future<bool> table::snapshot_exists(sstring tag) {
    sstring jsondir = _config.datadir + "/snapshots/" + tag;
    return open_checked_directory(general_disk_error_handler, std::move(jsondir)).then_wrapped([] (future<file> f) {
        try {
            f.get0();
            return make_ready_future<bool>(true);
        } catch (std::system_error& e) {
            if (e.code() != std::error_code(ENOENT, std::system_category())) {
                throw;
            }
            return make_ready_future<bool>(false);
        }
    });
}

future<std::unordered_map<sstring, table::snapshot_details>> table::get_snapshot_details() {
    return seastar::async([this] {
        std::unordered_map<sstring, snapshot_details> all_snapshots;
        for (auto& datadir : _config.all_datadirs) {
            fs::path snapshots_dir = fs::path(datadir) / "snapshots";
            auto file_exists = io_check([&snapshots_dir] { return engine().file_exists(snapshots_dir.native()); }).get0();
            if (!file_exists) {
                continue;
            }

            lister::scan_dir(snapshots_dir,  { directory_entry_type::directory }, [this, datadir, &all_snapshots] (fs::path snapshots_dir, directory_entry de) {
                auto snapshot_name = de.name;
                all_snapshots.emplace(snapshot_name, snapshot_details());
                return lister::scan_dir(snapshots_dir / fs::path(snapshot_name),  { directory_entry_type::regular }, [this, datadir, &all_snapshots, snapshot_name] (fs::path snapshot_dir, directory_entry de) {
                    return io_check(file_size, (snapshot_dir / de.name).native()).then([this, datadir, &all_snapshots, snapshot_name, snapshot_dir, name = de.name] (auto size) {
                        // The manifest is the only file expected to be in this directory not belonging to the SSTable.
                        // For it, we account the total size, but zero it for the true size calculation.
                        //
                        // All the others should just generate an exception: there is something wrong, so don't blindly
                        // add it to the size.
                        if (name != "manifest.json" && name != "schema.cql") {
                            sstables::entry_descriptor::make_descriptor(snapshot_dir.native(), name);
                            all_snapshots.at(snapshot_name).total += size;
                        } else {
                            size = 0;
                        }
                        return io_check(file_size, (fs::path(datadir) / name).native()).then_wrapped([&all_snapshots, snapshot_name, size] (auto fut) {
                            try {
                                // File exists in the main SSTable directory. Snapshots are not contributing to size
                                fut.get0();
                            } catch (std::system_error& e) {
                                if (e.code() != std::error_code(ENOENT, std::system_category())) {
                                    throw;
                                }
                                all_snapshots.at(snapshot_name).live += size;
                            }
                            return make_ready_future<>();
                        });
                    });
                });
            }).get();
        }
        return all_snapshots;
    });
}

future<> table::flush() {
    return _memtables->request_flush();
}

// FIXME: We can do much better than this in terms of cache management. Right
// now, we only have to flush the touched ranges because of the possibility of
// streaming containing token ownership changes.
//
// Right now we can't differentiate between that and a normal repair process,
// so we always flush. When we can differentiate those streams, we should not
// be indiscriminately touching the cache during repair. We will just have to
// invalidate the entries that are relevant to things we already have in the cache.
future<> table::flush_streaming_mutations(utils::UUID plan_id, dht::partition_range_vector ranges) {
    // This will effectively take the gate twice for this call. The proper way to fix that would
    // be to change seal_active_streaming_memtable_delayed to take a range parameter. However, we
    // need this code to go away as soon as we can (see FIXME above). So the double gate is a better
    // temporary counter measure.
    tlogger.debug("Flushing streaming memtable, plan={}", plan_id);
    return with_gate(_streaming_flush_gate, [this, plan_id, ranges = std::move(ranges)] () mutable {
        return flush_streaming_big_mutations(plan_id).then([this, ranges = std::move(ranges)] (auto sstables) mutable {
            return _streaming_memtables->seal_active_memtable_delayed().then([this] {
                return _streaming_flush_phaser.advance_and_await();
            }).then([this, sstables = std::move(sstables), ranges = std::move(ranges)] () mutable {
                if (sstables.empty()) {
                    return make_ready_future<>();
                }
                return _cache.invalidate([this, sstables = std::move(sstables)] () mutable noexcept {
                    // FIXME: this is not really noexcept, but we need to provide strong exception guarantees.
                    for (auto&& sst : sstables) {
                        // seal_active_streaming_memtable_big() ensures sst is unshared.
                        this->add_sstable(sst.sstable, {engine().cpu_id()});
                    }
                    this->try_trigger_compaction();
                }, std::move(ranges));
            });
        });
    });
}

future<std::vector<table::monitored_sstable>> table::flush_streaming_big_mutations(utils::UUID plan_id) {
    auto it = _streaming_memtables_big.find(plan_id);
    if (it == _streaming_memtables_big.end()) {
        return make_ready_future<std::vector<monitored_sstable>>(std::vector<monitored_sstable>());
    }
    auto entry = it->second;
    _streaming_memtables_big.erase(it);
    return entry->memtables->request_flush().then([entry] {
        return entry->flush_in_progress.close();
    }).then([this, entry] {
        return parallel_for_each(entry->sstables, [this] (auto& sst) {
            return sst.sstable->seal_sstable(this->incremental_backups_enabled()).then([&sst] {
                return sst.sstable->open_data();
            });
        }).then([this, entry] {
            return std::move(entry->sstables);
        });
    });
}

future<> table::fail_streaming_mutations(utils::UUID plan_id) {
    auto it = _streaming_memtables_big.find(plan_id);
    if (it == _streaming_memtables_big.end()) {
        return make_ready_future<>();
    }
    auto entry = it->second;
    _streaming_memtables_big.erase(it);
    return entry->flush_in_progress.close().then([this, entry] {
        for (auto&& sst : entry->sstables) {
            sst.monitor->write_failed();
            sst.sstable->mark_for_deletion();
        }
    });
}

future<> table::clear() {
    if (_commitlog) {
        _commitlog->discard_completed_segments(_schema->id());
    }
    _memtables->clear();
    _memtables->add_memtable();
    _streaming_memtables->clear();
    _streaming_memtables->add_memtable();
    _streaming_memtables_big.clear();
    return _cache.invalidate([] { /* There is no underlying mutation source */ });
}

// NOTE: does not need to be futurized, but might eventually, depending on
// if we implement notifications, whatnot.
future<db::replay_position> table::discard_sstables(db_clock::time_point truncated_at) {
    assert(_compaction_disabled > 0);

    return with_lock(_sstables_lock.for_read(), [this, truncated_at] {
        struct pruner {
            column_family& cf;
            db::replay_position rp;
            std::vector<sstables::shared_sstable> remove;

            pruner(column_family& cf)
                : cf(cf) {}

            void prune(db_clock::time_point truncated_at) {
                auto gc_trunc = to_gc_clock(truncated_at);

                auto pruned = make_lw_shared(cf._compaction_strategy.make_sstable_set(cf._schema));

                for (auto& p : *cf._sstables->all()) {
                    if (p->max_data_age() <= gc_trunc) {
                        // Only one shard that own the sstable will submit it for deletion to avoid race condition in delete procedure.
                        if (*boost::min_element(p->get_shards_for_this_sstable()) == engine().cpu_id()) {
                            rp = std::max(p->get_stats_metadata().position, rp);
                            remove.emplace_back(p);
                        }
                        continue;
                    }
                    pruned->insert(p);
                }

                cf._sstables = std::move(pruned);
            }
        };
        auto p = make_lw_shared<pruner>(*this);
        return _cache.invalidate([p, truncated_at] {
            p->prune(truncated_at);
            tlogger.debug("cleaning out row cache");
        }).then([this, p]() mutable {
            rebuild_statistics();

            return parallel_for_each(p->remove, [this](sstables::shared_sstable s) {
                _compaction_strategy.get_backlog_tracker().remove_sstable(s);
                return sstables::delete_atomically({s});
            }).then([p] {
                return make_ready_future<db::replay_position>(p->rp);
            });
        });
    });
}

future<int64_t>
table::disable_sstable_write() {
    _sstable_writes_disabled_at = std::chrono::steady_clock::now();
    return _sstables_lock.write_lock().then([this] {
      // _sstable_deletion_sem must be acquired after _sstables_lock.write_lock
      return _sstable_deletion_sem.wait().then([this] {
        if (_sstables->all()->empty()) {
            return make_ready_future<int64_t>(0);
        }
        int64_t max = 0;
        for (auto&& s : *_sstables->all()) {
            max = std::max(max, s->generation());
        }
        return make_ready_future<int64_t>(max);
      });
    });
}

std::chrono::steady_clock::duration table::enable_sstable_write(int64_t new_generation) {
    if (new_generation != -1) {
        update_sstables_known_generation(new_generation);
    }
    _sstable_deletion_sem.signal();
    _sstables_lock.write_unlock();
    return std::chrono::steady_clock::now() - _sstable_writes_disabled_at;
}

void table::set_schema(schema_ptr s) {
    assert(s->is_counter() == _schema->is_counter());
    tlogger.debug("Changing schema version of {}.{} ({}) from {} to {}",
                _schema->ks_name(), _schema->cf_name(), _schema->id(), _schema->version(), s->version());

    for (auto& m : *_memtables) {
        m->set_schema(s);
    }

    for (auto& m : *_streaming_memtables) {
        m->set_schema(s);
    }

    for (auto smb : _streaming_memtables_big) {
        for (auto m : *smb.second->memtables) {
            m->set_schema(s);
        }
    }

    _cache.set_schema(s);
    if (_counter_cell_locks) {
        _counter_cell_locks->set_schema(s);
    }
    _schema = std::move(s);

    set_compaction_strategy(_schema->compaction_strategy());
    trigger_compaction();
}

static std::vector<view_ptr>::iterator find_view(std::vector<view_ptr>& views, const view_ptr& v) {
    return std::find_if(views.begin(), views.end(), [&v] (auto&& e) {
        return e->id() == v->id();
    });
}

void table::add_or_update_view(view_ptr v) {
    v->view_info()->initialize_base_dependent_fields(*schema());
    auto existing = find_view(_views, v);
    if (existing != _views.end()) {
        *existing = std::move(v);
    } else {
        _views.push_back(std::move(v));
    }
}

void table::remove_view(view_ptr v) {
    auto existing = find_view(_views, v);
    if (existing != _views.end()) {
        _views.erase(existing);
    }
}

void table::clear_views() {
    _views.clear();
}

const std::vector<view_ptr>& table::views() const {
    return _views;
}

std::vector<view_ptr> table::affected_views(const schema_ptr& base, const mutation& update) const {
    //FIXME: Avoid allocating a vector here; consider returning the boost iterator.
    return boost::copy_range<std::vector<view_ptr>>(_views | boost::adaptors::filtered([&, this] (auto&& view) {
        return db::view::partition_key_matches(*base, *view->view_info(), update.decorated_key());
    }));
}

static size_t memory_usage_of(const std::vector<frozen_mutation_and_schema>& ms) {
    // Overhead of sending a view mutation, in terms of data structures used by the storage_proxy.
    constexpr size_t base_overhead_bytes = 256;
    return boost::accumulate(ms | boost::adaptors::transformed([] (const frozen_mutation_and_schema& m) {
        return m.fm.representation().size();
    }), size_t{base_overhead_bytes * ms.size()});
}

/**
 * Given some updates on the base table and the existing values for the rows affected by that update, generates the
 * mutations to be applied to the base table's views, and sends them to the paired view replicas.
 *
 * @param base the base schema at a particular version.
 * @param views the affected views which need to be updated.
 * @param updates the base table updates being applied.
 * @param existings the existing values for the rows affected by updates. This is used to decide if a view is
 * obsoleted by the update and should be removed, gather the values for columns that may not be part of the update if
 * a new view entry needs to be created, and compute the minimal updates to be applied if the view entry isn't changed
 * but has simply some updated values.
 * @return a future resolving to the mutations to apply to the views, which can be empty.
 */
future<> table::generate_and_propagate_view_updates(const schema_ptr& base,
        std::vector<view_ptr>&& views,
        mutation&& m,
        flat_mutation_reader_opt existings) const {
    auto base_token = m.token();
    return db::view::generate_view_updates(
            base,
            std::move(views),
            flat_mutation_reader_from_mutations({std::move(m)}),
            std::move(existings)).then([this, base_token = std::move(base_token)] (std::vector<frozen_mutation_and_schema>&& updates) mutable {
        auto units = seastar::consume_units(*_config.view_update_concurrency_semaphore, memory_usage_of(updates));
        //FIXME: discarded future.
        (void)db::view::mutate_MV(std::move(base_token), std::move(updates), _view_stats, *_config.cf_stats, std::move(units)).handle_exception([] (auto ignored) { });
    });
}

/**
 * Shard-local locking of clustering rows or entire partitions of the base
 * table during a Materialized-View read-modify-update:
 *
 * Consider that two concurrent base-table updates set column C, a column
 * added to a view's primary key, to two different values - V1 and V2.
 * Say that that before the updates, C's value was V0. Both updates may remove
 * from the view the old row with V0, one will add a view row with V1 and the
 * second will add a view row with V2, and we end up with two rows, with the
 * two different values, instead of just one row with the last value.
 *
 * The solution is to lock the base row which we read to ensure atomic read-
 * modify-write to the view table: Under one locked section, the row with V0
 * is deleted and a new one with V1 is created, and then under a second locked
 * section the row with V1 is deleted and a new  one with V2 is created.
 * Note that the lock is node-local (and in fact shard-local) and the locked
 * section doesn't include the view table modifications - it includes just the
 * read and the creation of the update commands - commands which will
 * eventually be sent to the view replicas.
 *
 * We need to lock a base-table row even if an update does not modify the
 * view's new key column C: Consider an update that only updates a non-key
 * column (but also in the view) D. We still need to read the current base row
 * to retrieve the view row's current key (column C), and then write the
 * modification to *that* view row. Having several such modifications in
 * parallel is fine. What is not fine is to have in parallel a modification
 * of the value of C. So basically we need a reader-writer lock (a.k.a.
 * shared-exclusive lock) on base rows:
 * 1. Updates which do not modify the view's key column take a reader lock
 *    on the base row.
 * 2. Updates which do modify the view's key column take a writer lock.
 *
 * Further complicating matters is that some operations involve multiple
 * base rows - such as a deletion of an entire partition or a range of rows.
 * In that case, we should lock the entire partition, and forbid parallel
 * work on the same partition or one of its rows. We can do this with a
 * read-writer lock on base partitions:
 * 1. Before we lock a row (as described above), we lock its partition key
 *    with the reader lock.
 * 2. When an operation involves an entire partition (or range of rows),
 *    we lock the partition key with a writer lock.
 *
 * If an operation involves only a range of rows, not an entire partition,
 * we could in theory lock only this range and not an entire partition.
 * However, we expect this case to be rare enough to not care about and we
 * currently just lock the entire partition.
 *
 * If a base table has *multiple* views, we still read the base table row
 * only once, and have to keep a lock around this read and all the view
 * updates generation. This lock needs to be the strictest of the above -
 * i.e., if a column is modified which is not part of one view's key but is
 * part of a second view's key - we should lock the base row with the
 * stricter writer lock, not a reader lock.
 */
future<row_locker::lock_holder>
table::local_base_lock(
        const schema_ptr& s,
        const dht::decorated_key& pk,
        const query::clustering_row_ranges& rows,
        db::timeout_clock::time_point timeout) const {
    // FIXME: Optimization:
    // Below we always pass "true" to the lock functions and take an exclusive
    // lock on the affected row or partition. But as explained above, if all
    // the modified columns are not key columns in *any* of the views, and
    // shared lock is enough. We should test for this case and pass false.
    // This will allow more parallelism in concurrent modifications to the
    // same row - probably not a very urgent case.
    _row_locker.upgrade(s);
    if (rows.size() == 1 && rows[0].is_singular() && rows[0].start() && !rows[0].start()->value().is_empty(*s)) {
        // A single clustering row is involved.
        return _row_locker.lock_ck(pk, rows[0].start()->value(), true, timeout, _row_locker_stats);
    } else {
        // More than a single clustering row is involved. Most commonly it's
        // the entire partition, so let's lock the entire partition. We could
        // lock less than the entire partition in more elaborate cases where
        // just a few individual rows are involved, or row ranges, but we
        // don't think this will make a practical difference.
        return _row_locker.lock_pk(pk, true, timeout, _row_locker_stats);
    }
}

/**
 * Given some updates on the base table and assuming there are no pre-existing, overlapping updates,
 * generates the mutations to be applied to the base table's views, and sends them to the paired
 * view replicas. The future resolves when the updates have been acknowledged by the repicas, i.e.,
 * propagating the view updates to the view replicas happens synchronously.
 *
 * @param views the affected views which need to be updated.
 * @param base_token The token to use to match the base replica with the paired replicas.
 * @param reader the base table updates being applied, which all correspond to the base token.
 * @return a future that resolves when the updates have been acknowledged by the view replicas
 */
future<> table::populate_views(
        std::vector<view_ptr> views,
        dht::token base_token,
        flat_mutation_reader&& reader) {
    auto& schema = reader.schema();
    return db::view::generate_view_updates(
            schema,
            std::move(views),
            std::move(reader),
            { }).then([base_token = std::move(base_token), this] (std::vector<frozen_mutation_and_schema>&& updates) mutable {
        size_t update_size = memory_usage_of(updates);
        size_t units_to_wait_for = std::min(_config.view_update_concurrency_semaphore_limit, update_size);
        return seastar::get_units(*_config.view_update_concurrency_semaphore, units_to_wait_for).then(
                [base_token = std::move(base_token),
                 updates = std::move(updates),
                 units_to_consume = update_size - units_to_wait_for,
                 this] (db::timeout_semaphore_units&& units) mutable {
            units.adopt(seastar::consume_units(*_config.view_update_concurrency_semaphore, units_to_consume));
            return db::view::mutate_MV(std::move(base_token), std::move(updates), _view_stats, *_config.cf_stats, std::move(units), service::allow_hints::no);
        });
    });
}

void table::set_hit_rate(gms::inet_address addr, cache_temperature rate) {
    auto& e = _cluster_cache_hit_rates[addr];
    e.rate = rate;
    e.last_updated = lowres_clock::now();
}

table::cache_hit_rate table::get_hit_rate(gms::inet_address addr) {
    auto it = _cluster_cache_hit_rates.find(addr);
    if (utils::fb_utilities::get_broadcast_address() == addr) {
        return cache_hit_rate { _global_cache_hit_rate, lowres_clock::now()};
    }
    if (it == _cluster_cache_hit_rates.end()) {
        // no data yet, get it from the gossiper
        auto& gossiper = gms::get_local_gossiper();
        auto* eps = gossiper.get_endpoint_state_for_endpoint_ptr(addr);
        if (eps) {
            auto* state = eps->get_application_state_ptr(gms::application_state::CACHE_HITRATES);
            float f = -1.0f; // missing state means old node
            if (state) {
                sstring me = format("{}.{}", _schema->ks_name(), _schema->cf_name());
                auto i = state->value.find(me);
                if (i != sstring::npos) {
                    f = strtof(&state->value[i + me.size() + 1], nullptr);
                } else {
                    f = 0.0f; // empty state means that node has rebooted
                }
                set_hit_rate(addr, cache_temperature(f));
                return cache_hit_rate{cache_temperature(f), lowres_clock::now()};
            }
        }
        return cache_hit_rate {cache_temperature(0.0f), lowres_clock::now()};
    } else {
        return it->second;
    }
}

void table::drop_hit_rate(gms::inet_address addr) {
    _cluster_cache_hit_rates.erase(addr);
}

void table::apply_streaming_mutation(schema_ptr m_schema, utils::UUID plan_id, const frozen_mutation& m, bool fragmented) {
    if (tlogger.is_enabled(logging::log_level::trace)) {
        tlogger.trace("streaming apply {}", m.pretty_printer(m_schema));
    }
    if (fragmented) {
        apply_streaming_big_mutation(std::move(m_schema), plan_id, m);
        return;
    }
    _streaming_memtables->active_memtable().apply(m, m_schema);
}

void table::apply_streaming_big_mutation(schema_ptr m_schema, utils::UUID plan_id, const frozen_mutation& m) {
    auto it = _streaming_memtables_big.find(plan_id);
    if (it == _streaming_memtables_big.end()) {
        it = _streaming_memtables_big.emplace(plan_id, make_lw_shared<streaming_memtable_big>()).first;
        it->second->memtables = _config.enable_disk_writes ? make_streaming_memtable_big_list(*it->second) : make_memory_only_memtable_list();
    }
    auto entry = it->second;
    entry->memtables->active_memtable().apply(m, m_schema);
}

void
table::check_valid_rp(const db::replay_position& rp) const {
    if (rp != db::replay_position() && rp < _lowest_allowed_rp) {
        throw mutation_reordered_with_truncate_exception();
    }
}

db::replay_position table::set_low_replay_position_mark() {
    _lowest_allowed_rp = _highest_rp;
    return _lowest_allowed_rp;
}

template<typename... Args>
void table::do_apply(db::rp_handle&& h, Args&&... args) {
    utils::latency_counter lc;
    _stats.writes.set_latency(lc);
    db::replay_position rp = h;
    check_valid_rp(rp);
    try {
        _memtables->active_memtable().apply(std::forward<Args>(args)..., std::move(h));
        _highest_rp = std::max(_highest_rp, rp);
    } catch (...) {
        _failed_counter_applies_to_memtable++;
        throw;
    }
    _stats.writes.mark(lc);
    if (lc.is_start()) {
        _stats.estimated_write.add(lc.latency(), _stats.writes.hist.count);
    }
}

void
table::apply(const mutation& m, db::rp_handle&& h) {
    do_apply(std::move(h), m);
}

void
table::apply(const frozen_mutation& m, const schema_ptr& m_schema, db::rp_handle&& h) {
    do_apply(std::move(h), m, m_schema);
}

future<>
write_memtable_to_sstable(memtable& mt, sstables::shared_sstable sst,
                          sstables::write_monitor& monitor,
                          bool backup, const io_priority_class& pc, bool leave_unsealed) {
    sstables::sstable_writer_config cfg;
    cfg.replay_position = mt.replay_position();
    cfg.backup = backup;
    cfg.leave_unsealed = leave_unsealed;
    cfg.monitor = &monitor;
    return sst->write_components(mt.make_flush_reader(mt.schema(), pc), mt.partition_count(),
        mt.schema(), cfg, mt.get_encoding_stats(), pc);
}

future<>
write_memtable_to_sstable(memtable& mt, sstables::shared_sstable sst) {
    return do_with(permit_monitor(sstable_write_permit::unconditional()), [&mt, sst] (auto& monitor) {
        return write_memtable_to_sstable(mt, std::move(sst), monitor);
    });
}


struct query_state {
    explicit query_state(schema_ptr s,
                         const query::read_command& cmd,
                         query::result_options opts,
                         const dht::partition_range_vector& ranges,
                         query::result_memory_accounter memory_accounter = { })
            : schema(std::move(s))
            , cmd(cmd)
            , builder(cmd.slice, opts, std::move(memory_accounter))
            , limit(cmd.row_limit)
            , partition_limit(cmd.partition_limit)
            , current_partition_range(ranges.begin())
            , range_end(ranges.end()){
    }
    schema_ptr schema;
    const query::read_command& cmd;
    query::result::builder builder;
    uint32_t limit;
    uint32_t partition_limit;
    bool range_empty = false;   // Avoid ubsan false-positive when moving after construction
    dht::partition_range_vector::const_iterator current_partition_range;
    dht::partition_range_vector::const_iterator range_end;
    uint32_t remaining_rows() const {
        return limit - builder.row_count();
    }
    uint32_t remaining_partitions() const {
        return partition_limit - builder.partition_count();
    }
    bool done() const {
        return !remaining_rows() || !remaining_partitions() || current_partition_range == range_end || builder.is_short_read();
    }
};

future<lw_shared_ptr<query::result>>
table::query(schema_ptr s,
        const query::read_command& cmd,
        query::result_options opts,
        const dht::partition_range_vector& partition_ranges,
        tracing::trace_state_ptr trace_state,
        query::result_memory_limiter& memory_limiter,
        uint64_t max_size,
        db::timeout_clock::time_point timeout,
        query::querier_cache_context cache_ctx) {
    utils::latency_counter lc;
    _stats.reads.set_latency(lc);
    auto f = opts.request == query::result_request::only_digest
             ? memory_limiter.new_digest_read(max_size) : memory_limiter.new_data_read(max_size);
    return f.then([this, lc, s = std::move(s), &cmd, opts, &partition_ranges,
            trace_state = std::move(trace_state), timeout, cache_ctx = std::move(cache_ctx)] (query::result_memory_accounter accounter) mutable {
        auto qs_ptr = std::make_unique<query_state>(std::move(s), cmd, opts, partition_ranges, std::move(accounter));
        auto& qs = *qs_ptr;
        return do_until(std::bind(&query_state::done, &qs), [this, &qs, trace_state = std::move(trace_state), timeout, cache_ctx = std::move(cache_ctx)] {
            auto&& range = *qs.current_partition_range++;
            return data_query(qs.schema, as_mutation_source(), range, qs.cmd.slice, qs.remaining_rows(),
<<<<<<< HEAD
                              qs.remaining_partitions(), qs.cmd.timestamp, qs.builder, _config.max_memory_for_unlimited_query, trace_state, timeout, cache_ctx);
=======
                              qs.remaining_partitions(), qs.cmd.timestamp, qs.builder, timeout, trace_state, cache_ctx);
>>>>>>> 1073094f
        }).then([qs_ptr = std::move(qs_ptr), &qs] {
            return make_ready_future<lw_shared_ptr<query::result>>(
                    make_lw_shared<query::result>(qs.builder.build()));
        }).finally([lc, this]() mutable {
            _stats.reads.mark(lc);
            if (lc.is_start()) {
                _stats.estimated_read.add(lc.latency(), _stats.reads.hist.count);
            }
        });
    });
}

mutation_source
table::as_mutation_source() const {
    return mutation_source([this] (schema_ptr s,
                                   reader_permit,
                                   const dht::partition_range& range,
                                   const query::partition_slice& slice,
                                   const io_priority_class& pc,
                                   tracing::trace_state_ptr trace_state,
                                   streamed_mutation::forwarding fwd,
                                   mutation_reader::forwarding fwd_mr) {
        return this->make_reader(std::move(s), range, slice, pc, std::move(trace_state), fwd, fwd_mr);
    });
}

void table::add_coordinator_read_latency(utils::estimated_histogram::duration latency) {
    _stats.estimated_coordinator_read.add(std::chrono::duration_cast<std::chrono::microseconds>(latency).count());
}

std::chrono::milliseconds table::get_coordinator_read_latency_percentile(double percentile) {
    if (_cached_percentile != percentile || lowres_clock::now() - _percentile_cache_timestamp > 1s) {
        _percentile_cache_timestamp = lowres_clock::now();
        _cached_percentile = percentile;
        _percentile_cache_value = std::max(_stats.estimated_coordinator_read.percentile(percentile) / 1000, int64_t(1)) * 1ms;
        _stats.estimated_coordinator_read *= 0.9; // decay values a little to give new data points more weight
    }
    return _percentile_cache_value;
}

future<>
table::run_with_compaction_disabled(std::function<future<> ()> func) {
    ++_compaction_disabled;
    return _compaction_manager.remove(this).then(std::move(func)).finally([this] {
        if (--_compaction_disabled == 0) {
            // we're turning if on again, use function that does not increment
            // the counter further.
            do_trigger_compaction();
        }
    });
}

flat_mutation_reader
table::make_reader_excluding_sstable(schema_ptr s,
        sstables::shared_sstable sst,
        const dht::partition_range& range,
        const query::partition_slice& slice,
        const io_priority_class& pc,
        tracing::trace_state_ptr trace_state,
        streamed_mutation::forwarding fwd,
        mutation_reader::forwarding fwd_mr) const {
    std::vector<flat_mutation_reader> readers;
    readers.reserve(_memtables->size() + 1);

    for (auto&& mt : *_memtables) {
        readers.emplace_back(mt->make_flat_reader(s, range, slice, pc, trace_state, fwd, fwd_mr));
    }

    auto effective_sstables = ::make_lw_shared<sstables::sstable_set>(*_sstables);
    effective_sstables->erase(sst);

    readers.emplace_back(make_sstable_reader(s, std::move(effective_sstables), range, slice, pc, std::move(trace_state), fwd, fwd_mr));
    return make_combined_reader(s, std::move(readers), fwd, fwd_mr);
}

future<> table::move_sstables_from_staging(std::vector<sstables::shared_sstable> sstables) {
    return with_semaphore(_sstable_deletion_sem, 1, [this, sstables = std::move(sstables)] {
        return do_with(std::set<sstring>({dir()}), std::move(sstables), [this] (std::set<sstring>& dirs_to_sync, std::vector<sstables::shared_sstable>& sstables) {
            return do_for_each(sstables, [this, &dirs_to_sync] (sstables::shared_sstable sst) {
                dirs_to_sync.emplace(sst->get_dir());
                return sst->move_to_new_dir(dir(), sst->generation(), false).then_wrapped([this, sst, &dirs_to_sync] (future<> f) {
                    if (!f.failed()) {
                        _sstables_staging.erase(sst->generation());
                        _compaction_strategy.get_backlog_tracker().add_sstable(sst);
                        return make_ready_future<>();
                    } else {
                        auto ep = f.get_exception();
                        tlogger.warn("Failed to move sstable {} from staging: {}", sst->get_filename(), ep);
                        return make_exception_future<>(ep);
                    }
                });
            }).finally([&dirs_to_sync] {
                return parallel_for_each(dirs_to_sync, [] (sstring dir) {
                    return sync_directory(dir);
                });
            });
        });
    });
}

/**
 * Given an update for the base table, calculates the set of potentially affected views,
 * generates the relevant updates, and sends them to the paired view replicas.
 */
future<row_locker::lock_holder> table::push_view_replica_updates(const schema_ptr& s, const frozen_mutation& fm, db::timeout_clock::time_point timeout) const {
    //FIXME: Avoid unfreezing here.
    auto m = fm.unfreeze(s);
    return push_view_replica_updates(s, std::move(m), timeout);
}

future<row_locker::lock_holder> table::do_push_view_replica_updates(const schema_ptr& s, mutation&& m, db::timeout_clock::time_point timeout, mutation_source&& source, const io_priority_class& io_priority) const {
    if (!_config.view_update_concurrency_semaphore->current()) {
        // We don't have resources to generate view updates for this write. If we reached this point, we failed to
        // throttle the client. The memory queue is already full, waiting on the semaphore would cause this node to
        // run out of memory, and generating hints would ultimately result in the disk queue being full too. We don't
        // drop the base write, which could create inconsistencies between base replicas. So we dolefully continue,
        // and note the fact we dropped a view update.
        ++_config.cf_stats->dropped_view_updates;
        return make_ready_future<row_locker::lock_holder>();
    }
    auto& base = schema();
    m.upgrade(base);
    auto views = affected_views(base, m);
    if (views.empty()) {
        return make_ready_future<row_locker::lock_holder>();
    }
    auto cr_ranges = db::view::calculate_affected_clustering_ranges(*base, m.decorated_key(), m.partition(), views);
    if (cr_ranges.empty()) {
        return generate_and_propagate_view_updates(base, std::move(views), std::move(m), { }).then([] {
                // In this case we are not doing a read-before-write, just a
                // write, so no lock is needed.
                return make_ready_future<row_locker::lock_holder>();
        });
    }
    // We read the whole set of regular columns in case the update now causes a base row to pass
    // a view's filters, and a view happens to include columns that have no value in this update.
    // Also, one of those columns can determine the lifetime of the base row, if it has a TTL.
    auto columns = boost::copy_range<query::column_id_vector>(
            base->regular_columns() | boost::adaptors::transformed(std::mem_fn(&column_definition::id)));
    query::partition_slice::option_set opts;
    opts.set(query::partition_slice::option::send_partition_key);
    opts.set(query::partition_slice::option::send_clustering_key);
    opts.set(query::partition_slice::option::send_timestamp);
    opts.set(query::partition_slice::option::send_ttl);
    auto slice = query::partition_slice(
            std::move(cr_ranges), { }, std::move(columns), std::move(opts), { }, cql_serialization_format::internal(), query::max_rows);
    // Take the shard-local lock on the base-table row or partition as needed.
    // We'll return this lock to the caller, which will release it after
    // writing the base-table update.
    future<row_locker::lock_holder> lockf = local_base_lock(base, m.decorated_key(), slice.default_row_ranges(), timeout);
    return lockf.then([m = std::move(m), slice = std::move(slice), views = std::move(views), base, this, timeout, source = std::move(source), &io_priority] (row_locker::lock_holder lock) {
      return do_with(
        dht::partition_range::make_singular(m.decorated_key()),
        std::move(slice),
        std::move(m),
        [base, views = std::move(views), lock = std::move(lock), this, timeout, source = std::move(source), &io_priority] (auto& pk, auto& slice, auto& m) mutable {
            auto reader = source.make_reader(base, no_reader_permit(), pk, slice, io_priority, nullptr, streamed_mutation::forwarding::no, mutation_reader::forwarding::no);
            return this->generate_and_propagate_view_updates(base, std::move(views), std::move(m), std::move(reader)).then([lock = std::move(lock)] () mutable {
                // return the local partition/row lock we have taken so it
                // remains locked until the caller is done modifying this
                // partition/row and destroys the lock object.
                return std::move(lock);
            });
      });
    });
}

future<row_locker::lock_holder> table::push_view_replica_updates(const schema_ptr& s, mutation&& m, db::timeout_clock::time_point timeout) const {
    return do_push_view_replica_updates(s, std::move(m), timeout, as_mutation_source(), service::get_local_sstable_query_read_priority());
}

future<row_locker::lock_holder> table::stream_view_replica_updates(const schema_ptr& s, mutation&& m, db::timeout_clock::time_point timeout, sstables::shared_sstable excluded_sstable) const {
    return do_push_view_replica_updates(s, std::move(m), timeout, as_mutation_source_excluding(std::move(excluded_sstable)), service::get_local_streaming_write_priority());
}

mutation_source
table::as_mutation_source_excluding(sstables::shared_sstable sst) const {
    return mutation_source([this, sst = std::move(sst)] (schema_ptr s,
                                   reader_permit,
                                   const dht::partition_range& range,
                                   const query::partition_slice& slice,
                                   const io_priority_class& pc,
                                   tracing::trace_state_ptr trace_state,
                                   streamed_mutation::forwarding fwd,
                                   mutation_reader::forwarding fwd_mr) {
        return this->make_reader_excluding_sstable(std::move(s), std::move(sst), range, slice, pc, std::move(trace_state), fwd, fwd_mr);
    });
}

stop_iteration db::view::view_updating_consumer::consume_end_of_partition() {
    if (_as.abort_requested()) {
        return stop_iteration::yes;
    }
    try {
        auto lock_holder = _table->stream_view_replica_updates(_schema, std::move(*_m), db::no_timeout, _excluded_sstable).get();
    } catch (...) {
        tlogger.warn("Failed to push replica updates for table {}.{}: {}", _schema->ks_name(), _schema->cf_name(), std::current_exception());
    }
    _m.reset();
    return stop_iteration::no;
}<|MERGE_RESOLUTION|>--- conflicted
+++ resolved
@@ -2397,11 +2397,7 @@
         return do_until(std::bind(&query_state::done, &qs), [this, &qs, trace_state = std::move(trace_state), timeout, cache_ctx = std::move(cache_ctx)] {
             auto&& range = *qs.current_partition_range++;
             return data_query(qs.schema, as_mutation_source(), range, qs.cmd.slice, qs.remaining_rows(),
-<<<<<<< HEAD
-                              qs.remaining_partitions(), qs.cmd.timestamp, qs.builder, _config.max_memory_for_unlimited_query, trace_state, timeout, cache_ctx);
-=======
-                              qs.remaining_partitions(), qs.cmd.timestamp, qs.builder, timeout, trace_state, cache_ctx);
->>>>>>> 1073094f
+                              qs.remaining_partitions(), qs.cmd.timestamp, qs.builder, timeout, _config.max_memory_for_unlimited_query, trace_state, cache_ctx);
         }).then([qs_ptr = std::move(qs_ptr), &qs] {
             return make_ready_future<lw_shared_ptr<query::result>>(
                     make_lw_shared<query::result>(qs.builder.build()));
